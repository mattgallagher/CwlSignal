/*:

# Parallel composition 1

> **This playground requires the CwlSignal.framework built by the CwlSignal_macOS scheme.** If you're seeing errors finding or building module 'CwlSignal', follow the Build Instructions on the [Contents](Contents) page.

## The `combine` function

Another strength of reactive programming is the ability to integrate dependencies from different sources in a thread-safe manner.

CwlSignal offers the `combine` operator which has an interface close to that of the `transform` operator, except that incoming `Result`s are wrapped in an `EitherResult`, reflecting an origin from "either" the first, the second or possibly third, fourth or fifth different input `Signal`.

---
 */
import CwlSignal

let semaphore = DispatchSemaphore(value: 0)

// Two signals compete, over time
let intSignal = Signal<Int>.timer(interval: .seconds(1), value: 1234)
let doubleSignal = Signal<Double>.timer(interval: .interval(0.5), value: 0.1234)

// The signals are combined – first to send a value wins
// SOMETHING TO TRY: change the `fromSeconds` timing values, above, to let the `Int` signal arrive first.
<<<<<<< HEAD
let output = intSignal.combine(doubleSignal) { either -> Signal<String>.TransformedResult in
   switch either {
   case .result1(.success(let intValue)): return .value("integer \(intValue)", end: .complete)
   case .result2(.success(let doubleValue)): return .value("double \(doubleValue)", end: .complete)
	default: return .complete
=======
let output = intSignal.combine(doubleSignal) { either -> Signal<String>.Next in
   switch either {
   case .result1(.success(let intValue)): return .value("integer \(intValue)", end: .complete)
   case .result2(.success(let doubleValue)): return .value("double \(doubleValue)", end: .complete)
	default: return .complete()
>>>>>>> bb64eef6
   }
	// NOTE: always completes after the first value
}.subscribe { result in
	switch result {
	case .success(let v): print("The first value received is: \(v)")
	case .failure: print("Signal complete"); semaphore.signal()
	}
}

// In reactive programming, blocking is normally "bad" but we need to block or the playground will finish before the background work.
semaphore.wait()

/*:
---

*This example writes to the "Debug Area". If it is not visible, show it from the menubar: "View" → "Debug Area" → "Show Debug Area".*

[Next page: Advanced behaviors - continuous](@next)

[Previous page: Serial pipelines - asynchronous](@previous)
*/<|MERGE_RESOLUTION|>--- conflicted
+++ resolved
@@ -22,19 +22,11 @@
 
 // The signals are combined – first to send a value wins
 // SOMETHING TO TRY: change the `fromSeconds` timing values, above, to let the `Int` signal arrive first.
-<<<<<<< HEAD
-let output = intSignal.combine(doubleSignal) { either -> Signal<String>.TransformedResult in
-   switch either {
-   case .result1(.success(let intValue)): return .value("integer \(intValue)", end: .complete)
-   case .result2(.success(let doubleValue)): return .value("double \(doubleValue)", end: .complete)
-	default: return .complete
-=======
 let output = intSignal.combine(doubleSignal) { either -> Signal<String>.Next in
    switch either {
    case .result1(.success(let intValue)): return .value("integer \(intValue)", end: .complete)
    case .result2(.success(let doubleValue)): return .value("double \(doubleValue)", end: .complete)
 	default: return .complete()
->>>>>>> bb64eef6
    }
 	// NOTE: always completes after the first value
 }.subscribe { result in

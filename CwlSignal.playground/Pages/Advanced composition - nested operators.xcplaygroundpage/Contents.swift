--- conflicted
+++ resolved
@@ -42,19 +42,11 @@
 			.multicast()
 			.tuple
    }
-<<<<<<< HEAD
-	
-	static func fakeConnectionLogic() -> Signal<String> {
-		// Simulate a network connection that takes a couple seconds and returns a string
-		return Signal<String>.timer(interval: .seconds(2), value: "Hello, world!")
-	}
-=======
 }
 
 func basicAsynchronousWork() -> Signal<String> {
 	// Simulate a network connection that takes a couple seconds and returns a string
 	return Signal<String>.timer(interval: .seconds(2), value: "Hello, world!")
->>>>>>> 814df059
 }
 
 // Our "connection" is a timer that will return a string after a fixed delay

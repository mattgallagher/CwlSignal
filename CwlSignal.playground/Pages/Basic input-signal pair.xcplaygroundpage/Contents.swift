--- conflicted
+++ resolved
@@ -41,11 +41,7 @@
 input.send(2)
 input.send(3)
 
-<<<<<<< HEAD
-// This `close` function is the same as calling `input.send(error: SignalComplete.closed)`
-=======
 // This `complete` function is the same as calling `input.send(error: SignalComplete.closed)`
->>>>>>> bb64eef6
 input.complete()
 /*:
 ---

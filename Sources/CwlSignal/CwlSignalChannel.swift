//
//  CwlSignalChannel.swift
//  CwlSignal
//
//  Created by Matt Gallagher on 2017/06/27.
//  Copyright © 2017 Matt Gallagher ( https://www.cocoawithlove.com ). All rights reserved.
//
//  Permission to use, copy, modify, and/or distribute this software for any purpose with or without
//  fee is hereby granted, provided that the above copyright notice and this permission notice
//  appear in all copies.
//
//  THE SOFTWARE IS PROVIDED "AS IS" AND THE AUTHOR DISCLAIMS ALL WARRANTIES WITH REGARD TO THIS
//  SOFTWARE INCLUDING ALL IMPLIED WARRANTIES OF MERCHANTABILITY AND FITNESS. IN NO EVENT SHALL THE
//  AUTHOR BE LIABLE FOR ANY SPECIAL, DIRECT, INDIRECT, OR CONSEQUENTIAL DAMAGES OR ANY DAMAGES
//  WHATSOEVER RESULTING FROM LOSS OF USE, DATA OR PROFITS, WHETHER IN AN ACTION OF CONTRACT,
//  NEGLIGENCE OR OTHER TORTIOUS ACTION, ARISING OUT OF OR IN CONNECTION WITH THE USE OR PERFORMANCE
//  OF THIS SOFTWARE.
//

import Foundation

#if SWIFT_PACKAGE
	import CwlUtils
#endif

/// A `SignalChannel` forms a basic wrapper around a `SignalInput`/`Signal` pair and exists for syntactic convenience when building a series of pipeline stages and returning the head and tail of the pipeline.
///
/// e.g.: let (input, output) = Signal<Int>.channel().map { $0 + 1 }.subscribe { print($0) }
///
/// Every transform in the CwlSignal library that can be applied to `Signal<Interface.OutputValue>` can also be applied to `SignalChannel<Interface.OutputValue>`. Where possible, the result is another `SignalChannel` so the result can be immediately transformed again.
public struct SignalChannel<InputInterface: SignalInputInterface, Interface: SignalInterface> {
	public let input: InputInterface
	public let signal: Interface
	public init(input: InputInterface, signal: Interface) { (self.input, self.signal) = (input, signal) }
}

extension SignalChannel {
	/// Append an additional `Signal` stage in the `SignalChannel` pipeline, returning a new SignalChannel that combines the `input` from `self` and the `signal` from the new stage.
	///
	/// - Parameter compose: a transformation that takes `signal` from `self` and returns a new `Signal`.
	/// - Returns: a `SignalChannel` combining `input` and the result from `compose`.
	/// - Throws: rethrows the contents of the `compose` closure.
	public func next<Next>(_ compose: (Signal<Interface.OutputValue>) throws -> Next) rethrows -> SignalChannel<InputInterface, Next> {
		return try SignalChannel<InputInterface, Next>(input: input, signal: compose(signal.signal))
	}
	
	/// Similar to `next` but producing a new stage that is *not* a `Signal` and returning `input` and this new stage as a tuple.
	///
	/// - Parameter compose: a transformation that takes `signal` from `self` and returns a new value.
	/// - Returns: a tuple combining `input` and the result from `compose`.
	/// - Throws: rethrows the contents of the `compose` closure.
	public func final<U>(_ compose: (Signal<Interface.OutputValue>) throws -> U) rethrows -> (input: InputInterface, output: U) {
		return try (input, compose(signal.signal))
	}
	
	/// Similar to `next` but consuming (not returning) the result from the `compose` function. The result is simply `input` from `self`. Typically used when `bind(to:)` is invoked, linking the output of this channel to another signal graph.
	///
	/// - Parameter compose: a transformation that takes `signal` from `self` and returns `Void`.
	/// - Returns: `input` from `self`
	/// - Throws: rethrows the contents of the `compose` closure.
	public func consume(_ compose: (Signal<Interface.OutputValue>) throws -> ()) rethrows -> InputInterface {
		try compose(signal.signal)
		return input
	}
	
	/// A `SignalChannel` is essentially a tuple. This property explodes the contents as a convenience in some scenarios.
	public var tuple: (input: InputInterface, signal: Interface) { return (input: input, signal: signal) }
}

public typealias Input<Value> = SignalChannel<SignalInput<Value>, Signal<Value>>
public typealias MultiInput<Value> = SignalChannel<SignalMultiInput<Value>, Signal<Value>>
public typealias MergedInput<Value> = SignalChannel<SignalMergedInput<Value>, Signal<Value>>

extension SignalChannel { 
	public init<Value>() where SignalInput<Value> == InputInterface, Signal<Value> == Interface {
		self = Signal<Value>.channel()
	}
	public init<Value>() where SignalMultiInput<Value> == InputInterface, Signal<Value> == Interface {
		self = Signal<Value>.multiChannel()
	}
	public init<Value>() where SignalMergedInput<Value> == InputInterface, Signal<Value> == Interface {
		self = Signal<Value>.mergedChannel()
	}
}

extension Signal {
	/// This function is used for starting SignalChannel pipelines with a `SignalInput`
	public static func channel() -> SignalChannel<SignalInput<OutputValue>, Signal<OutputValue>> {
		let (input, signal) = Signal<OutputValue>.create()
		return SignalChannel<SignalInput<OutputValue>, Signal<OutputValue>>(input: input, signal: signal)
	}
	
	/// This function is used for starting SignalChannel pipelines with a `SignalMultiInput`
	public static func multiChannel() -> SignalChannel<SignalMultiInput<OutputValue>, Signal<OutputValue>> {
		let (input, signal) = Signal<OutputValue>.createMultiInput()
		return SignalChannel<SignalMultiInput<OutputValue>, Signal<OutputValue>>(input: input, signal: signal)
	}
	
	/// This function is used for starting SignalChannel pipelines with a `SignalMergedInput`
	public static func mergedChannel(onLastInputClosed: SignalEnd? = nil, onDeinit: SignalEnd = .cancelled) -> SignalChannel<SignalMergedInput<OutputValue>, Signal<OutputValue>> {
		let (input, signal) = Signal<OutputValue>.createMergedInput(onLastInputClosed: onLastInputClosed, onDeinit: onDeinit)
		return SignalChannel<SignalMergedInput<OutputValue>, Signal<OutputValue>>(input: input, signal: signal)
	}
}

// Implementation of Signal.swift
extension SignalChannel {
	public func subscribe(context: Exec = .direct, _ handler: @escaping (Result<Interface.OutputValue, SignalEnd>) -> Void) -> (input: InputInterface, output: SignalOutput<Interface.OutputValue>) {
		let tuple = final { $0.subscribe(context: context, handler) }
		return (input: tuple.input, output: tuple.output)
	}
	
	public func subscribeWhile(context: Exec = .direct, _ handler: @escaping (Result<Interface.OutputValue, SignalEnd>) -> Bool) -> InputInterface {
		return final { $0.subscribeWhile(context: context, handler) }.input
	}
	
	public func junction() -> (input: InputInterface, junction: SignalJunction<Interface.OutputValue>) {
		let tuple = final { $0.junction() }
		return (input: tuple.input, junction: tuple.output)
	}
	
<<<<<<< HEAD
	public func transform<U>(context: Exec = .direct, _ processor: @escaping (Result<Interface.OutputValue, SignalEnd>) -> Signal<U>.TransformedResult) -> SignalChannel<InputInterface, Signal<U>> {
		return next { $0.transform(context: context, processor) }
	}
	
	public func transform<S, U>(initialState: S, context: Exec = .direct, _ processor: @escaping (inout S, Result<Interface.OutputValue, SignalEnd>) -> Signal<U>.TransformedResult) -> SignalChannel<InputInterface, Signal<U>> {
		return next { $0.transform(initialState: initialState, context: context, processor) }
	}
	
	public func combine<U: SignalInterface, V>(_ second: U, context: Exec = .direct, _ processor: @escaping (EitherResult2<Interface.OutputValue, U.OutputValue>) -> Signal<V>.TransformedResult) -> SignalChannel<InputInterface, Signal<V>> {
		return next { $0.combine(second, context: context, processor) }
	}
	
	public func combine<U: SignalInterface, V: SignalInterface, W>(_ second: U, _ third: V, context: Exec = .direct, _ processor: @escaping (EitherResult3<Interface.OutputValue, U.OutputValue, V.OutputValue>) -> Signal<W>.TransformedResult) -> SignalChannel<InputInterface, Signal<W>> {
		return next { $0.combine(second, third, context: context, processor) }
	}
	
	public func combine<U: SignalInterface, V: SignalInterface, W: SignalInterface, X>(_ second: U, _ third: V, _ fourth: W, context: Exec = .direct, _ processor: @escaping (EitherResult4<Interface.OutputValue, U.OutputValue, V.OutputValue, W.OutputValue>) -> Signal<X>.TransformedResult) -> SignalChannel<InputInterface, Signal<X>> {
		return next { $0.combine(second, third, fourth, context: context, processor) }
	}
	
	public func combine<U: SignalInterface, V: SignalInterface, W: SignalInterface, X: SignalInterface, Y>(_ second: U, _ third: V, _ fourth: W, _ fifth: X, context: Exec = .direct, _ processor: @escaping (EitherResult5<Interface.OutputValue, U.OutputValue, V.OutputValue, W.OutputValue, X.OutputValue>) -> Signal<Y>.TransformedResult) -> SignalChannel<InputInterface, Signal<Y>> {
		return next { $0.combine(second, third, fourth, fifth, context: context, processor) }
	}
	
	public func combine<S, U: SignalInterface, V>(initialState: S, _ second: U, context: Exec = .direct, _ processor: @escaping (inout S, EitherResult2<Interface.OutputValue, U.OutputValue>) -> Signal<V>.TransformedResult) -> SignalChannel<InputInterface, Signal<V>> {
		return next { $0.combine(second, initialState: initialState, context: context, processor) }
	}
	
	public func combine<S, U: SignalInterface, V: SignalInterface, W>(initialState: S, _ second: U, _ third: V, context: Exec = .direct, _ processor: @escaping (inout S, EitherResult3<Interface.OutputValue, U.OutputValue, V.OutputValue>) -> Signal<W>.TransformedResult) -> SignalChannel<InputInterface, Signal<W>> {
		return next { $0.combine(second, third, initialState: initialState, context: context, processor) }
	}
	
	public func combine<S, U: SignalInterface, V: SignalInterface, W: SignalInterface, X>(initialState: S, _ second: U, _ third: V, _ fourth: W, context: Exec = .direct, _ processor: @escaping (inout S, EitherResult4<Interface.OutputValue, U.OutputValue, V.OutputValue, W.OutputValue>) -> Signal<X>.TransformedResult) -> SignalChannel<InputInterface, Signal<X>> {
		return next { $0.combine(second, third, fourth, initialState: initialState, context: context, processor) }
	}
	
	public func combine<S, U: SignalInterface, V: SignalInterface, W: SignalInterface, X: SignalInterface, Y>(initialState: S, _ second: U, _ third: V, _ fourth: W, _ fifth: X, context: Exec = .direct, _ processor: @escaping (inout S, EitherResult5<Interface.OutputValue, U.OutputValue, V.OutputValue, W.OutputValue, X.OutputValue>) -> Signal<Y>.TransformedResult) -> SignalChannel<InputInterface, Signal<Y>> {
=======
	public func transform<U>(context: Exec = .direct, _ processor: @escaping (Result<Interface.OutputValue, SignalEnd>) -> Signal<U>.Next) -> SignalChannel<InputInterface, Signal<U>> {
		return next { $0.transform(context: context, processor) }
	}
	
	public func transform<S, U>(initialState: S, context: Exec = .direct, _ processor: @escaping (inout S, Result<Interface.OutputValue, SignalEnd>) -> Signal<U>.Next) -> SignalChannel<InputInterface, Signal<U>> {
		return next { $0.transform(initialState: initialState, context: context, processor) }
	}
	
	public func combine<U: SignalInterface, V>(_ second: U, context: Exec = .direct, _ processor: @escaping (EitherResult2<Interface.OutputValue, U.OutputValue>) -> Signal<V>.Next) -> SignalChannel<InputInterface, Signal<V>> {
		return next { $0.combine(second, context: context, processor) }
	}
	
	public func combine<U: SignalInterface, V: SignalInterface, W>(_ second: U, _ third: V, context: Exec = .direct, _ processor: @escaping (EitherResult3<Interface.OutputValue, U.OutputValue, V.OutputValue>) -> Signal<W>.Next) -> SignalChannel<InputInterface, Signal<W>> {
		return next { $0.combine(second, third, context: context, processor) }
	}
	
	public func combine<U: SignalInterface, V: SignalInterface, W: SignalInterface, X>(_ second: U, _ third: V, _ fourth: W, context: Exec = .direct, _ processor: @escaping (EitherResult4<Interface.OutputValue, U.OutputValue, V.OutputValue, W.OutputValue>) -> Signal<X>.Next) -> SignalChannel<InputInterface, Signal<X>> {
		return next { $0.combine(second, third, fourth, context: context, processor) }
	}
	
	public func combine<U: SignalInterface, V: SignalInterface, W: SignalInterface, X: SignalInterface, Y>(_ second: U, _ third: V, _ fourth: W, _ fifth: X, context: Exec = .direct, _ processor: @escaping (EitherResult5<Interface.OutputValue, U.OutputValue, V.OutputValue, W.OutputValue, X.OutputValue>) -> Signal<Y>.Next) -> SignalChannel<InputInterface, Signal<Y>> {
		return next { $0.combine(second, third, fourth, fifth, context: context, processor) }
	}
	
	public func combine<S, U: SignalInterface, V>(initialState: S, _ second: U, context: Exec = .direct, _ processor: @escaping (inout S, EitherResult2<Interface.OutputValue, U.OutputValue>) -> Signal<V>.Next) -> SignalChannel<InputInterface, Signal<V>> {
		return next { $0.combine(second, initialState: initialState, context: context, processor) }
	}
	
	public func combine<S, U: SignalInterface, V: SignalInterface, W>(initialState: S, _ second: U, _ third: V, context: Exec = .direct, _ processor: @escaping (inout S, EitherResult3<Interface.OutputValue, U.OutputValue, V.OutputValue>) -> Signal<W>.Next) -> SignalChannel<InputInterface, Signal<W>> {
		return next { $0.combine(second, third, initialState: initialState, context: context, processor) }
	}
	
	public func combine<S, U: SignalInterface, V: SignalInterface, W: SignalInterface, X>(initialState: S, _ second: U, _ third: V, _ fourth: W, context: Exec = .direct, _ processor: @escaping (inout S, EitherResult4<Interface.OutputValue, U.OutputValue, V.OutputValue, W.OutputValue>) -> Signal<X>.Next) -> SignalChannel<InputInterface, Signal<X>> {
		return next { $0.combine(second, third, fourth, initialState: initialState, context: context, processor) }
	}
	
	public func combine<S, U: SignalInterface, V: SignalInterface, W: SignalInterface, X: SignalInterface, Y>(initialState: S, _ second: U, _ third: V, _ fourth: W, _ fifth: X, context: Exec = .direct, _ processor: @escaping (inout S, EitherResult5<Interface.OutputValue, U.OutputValue, V.OutputValue, W.OutputValue, X.OutputValue>) -> Signal<Y>.Next) -> SignalChannel<InputInterface, Signal<Y>> {
>>>>>>> bb64eef6
		return next { $0.combine(second, third, fourth, fifth, initialState: initialState, context: context, processor) }
	}
	
	public func continuous(initialValue: Interface.OutputValue) -> SignalChannel<InputInterface, SignalMulti<Interface.OutputValue>> {
		return next { $0.continuous(initialValue: initialValue) }
	}
	
	public func continuous() -> SignalChannel<InputInterface, SignalMulti<Interface.OutputValue>> {
		return next { $0.continuous() }
	}
	
	public func continuousWhileActive() -> SignalChannel<InputInterface, SignalMulti<Interface.OutputValue>> {
		return next { $0.continuousWhileActive() }
	}
	
	public func playback() -> SignalChannel<InputInterface, SignalMulti<Interface.OutputValue>> {
		return next { $0.playback() }
	}
	
	public func cacheUntilActive() -> SignalChannel<InputInterface, Signal<Interface.OutputValue>> {
		return next { $0.cacheUntilActive() }
	}
	
	public func multicast() -> SignalChannel<InputInterface, SignalMulti<Interface.OutputValue>> {
		return next { $0.multicast() }
	}
	
	public func multicast(sequence: [SignalInput<Interface.OutputValue>]) -> InputInterface {
		return final {
			let multi = $0.multicast()
			for i in sequence {
				multi.bind(to: i)
			}
		}.input
	}
	
	public func multicast(_ interfaces: SignalInput<Interface.OutputValue>...) -> InputInterface {
		return multicast(sequence: interfaces)
	}
	
	public func customActivation(initialValues: Array<Interface.OutputValue> = [], context: Exec = .direct, _ updater: @escaping (_ cachedValues: inout Array<Interface.OutputValue>, _ cachedEnd: inout SignalEnd?, _ incoming: Result<Interface.OutputValue, SignalEnd>) -> Void) -> SignalChannel<InputInterface, SignalMulti<Interface.OutputValue>> {
		return next { $0.customActivation(initialValues: initialValues, context: context, updater) }
	}
	
	public func reduce<State>(initialState: State, context: Exec = .direct, _ reducer: @escaping (_ state: State, _ message: Interface.OutputValue) throws -> State) -> SignalChannel<InputInterface, SignalMulti<State>> {
		return next { $0.reduce(initialState: initialState, context: context, reducer) }
	}
	
	public func capture() -> (input: InputInterface, capture: SignalCapture<Interface.OutputValue>) {
		let tuple = final { $0.capture() }
		return (input: tuple.input, capture: tuple.output)
	}
}

// Implementation of SignalExtensions.swift
extension SignalChannel {
	public func dropActivation() -> SignalChannel<InputInterface, Signal<Interface.OutputValue>> {
		return next { $0.dropActivation() }
	}
	
	public func deferActivation() -> SignalChannel<InputInterface, Signal<Interface.OutputValue>> {
		return next { $0.deferActivation() }
	}
	
<<<<<<< HEAD
	public func transformValues<U>(context: Exec = .direct, _ processor: @escaping (Interface.OutputValue) -> Signal<U>.TransformedResult) -> SignalChannel<InputInterface, Signal<U>> {
		return next { $0.transformValues(context: context, processor) }
	}
	
	public func transformValues<S, U>(initialState: S, context: Exec = .direct, _ processor: @escaping (inout S, Interface.OutputValue) -> Signal<U>.TransformedResult) -> SignalChannel<InputInterface, Signal<U>> {
=======
	public func transformValues<U>(context: Exec = .direct, _ processor: @escaping (Interface.OutputValue) -> Signal<U>.Next) -> SignalChannel<InputInterface, Signal<U>> {
		return next { $0.transformValues(context: context, processor) }
	}
	
	public func transformValues<S, U>(initialState: S, context: Exec = .direct, _ processor: @escaping (inout S, Interface.OutputValue) -> Signal<U>.Next) -> SignalChannel<InputInterface, Signal<U>> {
>>>>>>> bb64eef6
		return next { $0.transformValues(initialState: initialState, context: context, processor) }
	}
	
	public func subscribeUntilEnd(context: Exec = .direct, _ handler: @escaping (Result<Interface.OutputValue, SignalEnd>) -> Void) -> InputInterface {
		return final { $0.subscribeUntilEnd(context: context, handler) }.input
	}
	
	public func subscribeValues(context: Exec = .direct, _ handler: @escaping (Interface.OutputValue) -> Void) -> (input: InputInterface, output: SignalOutput<Interface.OutputValue>) {
		let tuple = final { $0.subscribeValues(context: context, handler) }
		return (input: tuple.input, output: tuple.output)
	}
	
	public func subscribeValuesUntilEnd(context: Exec = .direct, _ handler: @escaping (Interface.OutputValue) -> Void) -> InputInterface {
		signal.subscribeValuesUntilEnd(context: context, handler)
		return input
	}
	
	public func subscribeValuesWhile(context: Exec = .direct, _ handler: @escaping (Interface.OutputValue) -> Bool) -> InputInterface {
		signal.subscribeValuesWhile(context: context, handler)
		return input
	}
	
	public func stride(count: Int, initialSkip: Int = 0) -> SignalChannel<InputInterface, Signal<Interface.OutputValue>> {
		return next { $0.stride(count: count, initialSkip: initialSkip) }
	}
	
	public func transformFlatten<U>(closePropagation: SignalEndPropagation = .none, context: Exec = .direct, _ processor: @escaping (Interface.OutputValue, SignalMergedInput<U>) -> ()) -> SignalChannel<InputInterface, Signal<U>> {
		return next { $0.transformFlatten(closePropagation: closePropagation, context: context, processor) }
	}
	
	public func transformFlatten<S, U>(initialState: S, closePropagation: SignalEndPropagation = .none, context: Exec = .direct, _ processor: @escaping (inout S, Interface.OutputValue, SignalMergedInput<U>) -> ()) -> SignalChannel<InputInterface, Signal<U>> {
		return next { $0.transformFlatten(initialState: initialState, closePropagation: closePropagation, context: context, processor) }
	}
	
	public func valueDurations<DurationInterface: SignalInterface>(closePropagation: SignalEndPropagation = .none, context: Exec = .direct, _ duration: @escaping (Interface.OutputValue) -> DurationInterface) -> SignalChannel<InputInterface, Signal<(Int, Interface.OutputValue?)>> {
		return next { $0.valueDurations(closePropagation: closePropagation, context: context, duration) }
	}
	
	public func valueDurations<DurationInterface: SignalInterface, V>(initialState: V, closePropagation: SignalEndPropagation = .none, context: Exec = .direct, _ duration: @escaping (inout V, Interface.OutputValue) -> DurationInterface) -> SignalChannel<InputInterface, Signal<(Int, Interface.OutputValue?)>> {
		return next { $0.valueDurations(initialState: initialState, closePropagation: closePropagation, context: context, duration) }
	}
	
	public func toggle(initialState: Bool = false) -> SignalChannel<InputInterface, Signal<Bool>> {
		return next { $0.toggle(initialState: initialState) }
	}
	
	public func optionalToArray<U>() -> SignalChannel<InputInterface, Signal<[U]>> where Interface.OutputValue == Optional<U> {
		return next { $0.optionalToArray() }
	}
	
	public func bind<Target>(to interface: Target) -> InputInterface where Target: SignalInputInterface, Target.InputValue == Interface.OutputValue {
		return final { $0.bind(to: interface) }.input
	}
	
	public func bind(to: SignalMergedInput<Interface.OutputValue>, closePropagation: SignalEndPropagation = .none, removeOnDeactivate: Bool = false) -> InputInterface {
		signal.signal.bind(to: to, closePropagation: closePropagation, removeOnDeactivate: removeOnDeactivate)
		return input
	}
	
	public func cacheLatest() -> (input: InputInterface, output: SignalLatest<Interface.OutputValue>) {
		let tuple = final { SignalLatest(signal: $0) }
		return (input: tuple.input, output: tuple.output)
	}
}

// Implementation of SignalReactive.swift
extension SignalChannel {
	public func buffer<Boundaries: SignalInterface>(boundaries: Boundaries) -> SignalChannel<InputInterface, Signal<[Interface.OutputValue]>> {
		return next { $0.buffer(boundaries: boundaries) }
	}
	
	public func buffer<Boundaries: SignalInterface>(windows: Boundaries) -> SignalChannel<InputInterface, Signal<[Interface.OutputValue]>> where Boundaries.OutputValue: SignalInterface {
		return next { $0.buffer(windows: windows) }
	}
	
	public func buffer(count: UInt, skip: UInt) -> SignalChannel<InputInterface, Signal<[Interface.OutputValue]>> {
		return next { $0.buffer(count: count, skip: skip) }
	}
	
	public func buffer(interval: DispatchTimeInterval, count: Int = Int.max, continuous: Bool = true, context: Exec = .direct) -> SignalChannel<InputInterface, Signal<[Interface.OutputValue]>> {
		return next { $0.buffer(interval: interval, count: count, continuous: continuous, context: context) }
	}
	
	public func buffer(count: UInt) -> SignalChannel<InputInterface, Signal<[Interface.OutputValue]>> {
		return next { $0.buffer(count: count, skip: count) }
	}
	
	public func buffer(interval: DispatchTimeInterval, timeshift: DispatchTimeInterval, context: Exec = .direct) -> SignalChannel<InputInterface, Signal<[Interface.OutputValue]>> {
		return next { $0.buffer(interval: interval, timeshift: timeshift, context: context) }
	}
	
	public func compact<U>() -> SignalChannel<InputInterface, Signal<U>> where Interface.OutputValue == Optional<U> {
		return next { $0.compact() }
	}
		
	public func compactMap<U>(context: Exec = .direct, _ processor: @escaping (Interface.OutputValue) throws -> U?) -> SignalChannel<InputInterface, Signal<U>> {
		return next { $0.compactMap(context: context, processor) }
	}
	
	public func compactMap<S, U>(initialState: S, context: Exec = .direct, _ processor: @escaping (inout S, Interface.OutputValue) throws -> U?) -> SignalChannel<InputInterface, Signal<U>> {
		return next { $0.compactMap(initialState: initialState, context: context, processor) }
	}
	
	public func flatten<V>() -> SignalChannel<InputInterface, Signal<V>> where Interface.OutputValue: SignalInterface, Interface.OutputValue.OutputValue == V {
		return next { $0.flatten() }
	}
	
	public func flatMap<Content: SignalInterface>(context: Exec = .direct, _ processor: @escaping (Interface.OutputValue) -> Content) -> SignalChannel<InputInterface, Signal<Content.OutputValue>> {
		return next { $0.flatMap(context: context, processor) }
	}
	
	public func flatMapFirst<Content: SignalInterface>(context: Exec = .direct, _ processor: @escaping (Interface.OutputValue) -> Content) -> SignalChannel<InputInterface, Signal<Content.OutputValue>> {
		return next { $0.flatMapFirst(context: context, processor) }
	}
	
	public func flatMapLatest<Content: SignalInterface>(context: Exec = .direct, _ processor: @escaping (Interface.OutputValue) -> Content) -> SignalChannel<InputInterface, Signal<Content.OutputValue>> {
		return next { $0.flatMapLatest(context: context, processor) }
	}
	
	public func flatMap<Content: SignalInterface, V>(initialState: V, context: Exec = .direct, _ processor: @escaping (inout V, Interface.OutputValue) -> Content) -> SignalChannel<InputInterface, Signal<Content.OutputValue>> {
		return next { $0.flatMap(initialState: initialState, context: context, processor) }
	}
	
	public func concatMap<Content: SignalInterface>(context: Exec = .direct, _ processor: @escaping (Interface.OutputValue) -> Content) -> SignalChannel<InputInterface, Signal<Content.OutputValue>> {
		return next { $0.concatMap(context: context, processor) }
	}
	
	public func groupBy<U: Hashable>(context: Exec = .direct, _ processor: @escaping (Interface.OutputValue) -> U) -> SignalChannel<InputInterface, Signal<(U, Signal<Interface.OutputValue>)>> {
		return next { $0.groupBy(context: context, processor) }
	}
	
	public func mapErrors(context: Exec = .direct, _ processor: @escaping (SignalEnd) -> SignalEnd) -> SignalChannel<InputInterface, Signal<Interface.OutputValue>> {
		return next { $0.mapErrors(context: context, processor) }
	}
	
	public func keyPath<U>(_ keyPath: KeyPath<Interface.OutputValue, U>) -> SignalChannel<InputInterface, Signal<U>> {
		return next { $0.keyPath(keyPath) }
	}
	
	public func map<U>(context: Exec = .direct, _ processor: @escaping (Interface.OutputValue) -> U) -> SignalChannel<InputInterface, Signal<U>> {
		return next { $0.map(context: context, processor) }
	}
	
	public func map<U, V>(initialState: V, context: Exec = .direct, _ processor: @escaping (inout V, Interface.OutputValue) -> U) -> SignalChannel<InputInterface, Signal<U>> {
		return next { $0.map(initialState: initialState, context: context, processor) }
	}
	
	public func scan<U>(initialState: U, context: Exec = .direct, _ processor: @escaping (U, Interface.OutputValue) -> U) -> SignalChannel<InputInterface, Signal<U>> {
		return next { $0.scan(initialState: initialState, context: context, processor) }
	}
	
	public func window<Boundaries: SignalInterface>(boundaries: Boundaries) -> SignalChannel<InputInterface, Signal<Signal<Interface.OutputValue>>> {
		return next { $0.window(boundaries: boundaries) }
	}
	
	public func window<Boundaries: SignalInterface>(windows: Boundaries) -> SignalChannel<InputInterface, Signal<Signal<Interface.OutputValue>>> where Boundaries.OutputValue: SignalInterface {
		return next { $0.window(windows: windows) }
	}
	
	public func window(count: UInt, skip: UInt) -> SignalChannel<InputInterface, Signal<Signal<Interface.OutputValue>>> {
		return next { $0.window(count: count, skip: skip) }
	}
	
	public func window(interval: DispatchTimeInterval, count: Int = Int.max, continuous: Bool = true, context: Exec = .direct) -> SignalChannel<InputInterface, Signal<Signal<Interface.OutputValue>>> {
		return next { $0.window(interval: interval, count: count, continuous: continuous, context: context) }
	}
	
	public func window(count: UInt) -> SignalChannel<InputInterface, Signal<Signal<Interface.OutputValue>>> {
		return next { $0.window(count: count, skip: count) }
	}
	
	public func window(interval: DispatchTimeInterval, timeshift: DispatchTimeInterval, context: Exec = .direct) -> SignalChannel<InputInterface, Signal<Signal<Interface.OutputValue>>> {
		return next { $0.window(interval: interval, timeshift: timeshift, context: context) }
	}
	
	public func debounce(interval: DispatchTimeInterval, flushOnClose: Bool = false, context: Exec = .direct) -> SignalChannel<InputInterface, Signal<Interface.OutputValue>> {
		return next { $0.debounce(interval: interval, flushOnClose: flushOnClose, context: context) }
	}
	
	public func throttleFirst(interval: DispatchTimeInterval, context: Exec = .direct) -> SignalChannel<InputInterface, Signal<Interface.OutputValue>> {
		return next { $0.throttleFirst(interval: interval, context: context) }
	}
}

extension SignalChannel where Interface.OutputValue: Hashable {
	public func distinct() -> SignalChannel<InputInterface, Signal<Interface.OutputValue>> {
		return next { $0.distinct() }
	}
}

extension SignalChannel where Interface.OutputValue: Equatable {
	public func distinctUntilChanged() -> SignalChannel<InputInterface, Signal<Interface.OutputValue>> {
		return next { $0.distinctUntilChanged() }
	}
}

extension SignalChannel {
	public func distinctUntilChanged(context: Exec = .direct, compare: @escaping (Interface.OutputValue, Interface.OutputValue) -> Bool) -> SignalChannel<InputInterface, Signal<Interface.OutputValue>> {
		return next { $0.distinctUntilChanged(context: context, compare: compare) }
	}
	
	public func elementAt(_ index: UInt) -> SignalChannel<InputInterface, Signal<Interface.OutputValue>> {
		return next { $0.elementAt(index) }
	}
	
	public func filter(context: Exec = .direct, matching: @escaping (Interface.OutputValue) -> Bool) -> SignalChannel<InputInterface, Signal<Interface.OutputValue>> {
		return next { $0.filter(context: context, matching: matching) }
	}
	
	public func ofType<U>(_ type: U.Type) -> SignalChannel<InputInterface, Signal<U>> {
		return next { $0.ofType(type) }
	}
	
	public func first(context: Exec = .direct, matching: @escaping (Interface.OutputValue) -> Bool = { _ in true }) -> SignalChannel<InputInterface, Signal<Interface.OutputValue>> {
		return next { $0.first(context: context, matching: matching) }
	}
	
	public func single(context: Exec = .direct, matching: @escaping (Interface.OutputValue) -> Bool = { _ in true }) -> SignalChannel<InputInterface, Signal<Interface.OutputValue>> {
		return next { $0.single(context: context, matching: matching) }
	}
	
	public func ignoreElements<U>(outputType: U.Type = U.self) -> SignalChannel<InputInterface, Signal<U>> {
		return next { $0.ignoreElements(outputType: outputType) }
	}
	
	public func last(context: Exec = .direct, matching: @escaping (Interface.OutputValue) -> Bool = { _ in true }) -> SignalChannel<InputInterface, Signal<Interface.OutputValue>> {
		return next { $0.last(context: context, matching: matching) }
	}
	
	public func sample<Trigger: SignalInterface>(_ trigger: Trigger) -> SignalChannel<InputInterface, Signal<Interface.OutputValue>> where Trigger.OutputValue == () {
		return next { $0.sample(trigger) }
	}
	
	public func throttleFirst<Trigger: SignalInterface>(_ trigger: Trigger) -> SignalChannel<InputInterface, Signal<Interface.OutputValue>> where Trigger.OutputValue == () {
		return next { $0.throttleFirst(trigger) }
	}
	
	public func withLatestFrom<Interface: SignalInterface>(_ sample: Interface) -> SignalChannel<InputInterface, Signal<Interface.OutputValue>> {
		return next { $0.withLatestFrom(sample) }
	}
	
	public func withLatestFrom<Other: SignalInterface, R>(_ sample: Other, context: Exec = .direct, _ processor: @escaping (Interface.OutputValue, Other.OutputValue) -> R) -> SignalChannel<InputInterface, Signal<R>> {
		return next { $0.withLatestFrom(sample, context: context, processor) }
	}
	
	public func skip(_ count: Int) -> SignalChannel<InputInterface, Signal<Interface.OutputValue>> {
		return next { $0.skip(count) }
	}
	
	public func skipLast(_ count: Int) -> SignalChannel<InputInterface, Signal<Interface.OutputValue>> {
		return next { $0.skipLast(count) }
	}
	
	public func take(_ count: Int) -> SignalChannel<InputInterface, Signal<Interface.OutputValue>> {
		return next { $0.take(count) }
	}
	
	public func takeLast(_ count: Int) -> SignalChannel<InputInterface, Signal<Interface.OutputValue>> {
		return next { $0.takeLast(count) }
	}
	
	public func combineLatest<U: SignalInterface, V>(_ second: U, context: Exec = .direct, _ processor: @escaping (Interface.OutputValue, U.OutputValue) -> V) -> SignalChannel<InputInterface, Signal<V>> {
		return next { $0.combineLatest(second, context: context, processor) }
	}
	
	public func combineLatest<U: SignalInterface, V: SignalInterface, W>(_ second: U, _ third: V, context: Exec = .direct, _ processor: @escaping (Interface.OutputValue, U.OutputValue, V.OutputValue) -> W) -> SignalChannel<InputInterface, Signal<W>> {
		return next { $0.combineLatest(second, third, context: context, processor) }
	}
	
	public func combineLatest<U: SignalInterface, V: SignalInterface, W: SignalInterface, X>(_ second: U, _ third: V, _ fourth: W, context: Exec = .direct, _ processor: @escaping (Interface.OutputValue, U.OutputValue, V.OutputValue, W.OutputValue) -> X) -> SignalChannel<InputInterface, Signal<X>> {
		return next { $0.combineLatest(second, third, fourth, context: context, processor) }
	}
	
	public func combineLatest<U: SignalInterface, V: SignalInterface, W: SignalInterface, X: SignalInterface, Y>(_ second: U, _ third: V, _ fourth: W, _ fifth: X, context: Exec = .direct, _ processor: @escaping (Interface.OutputValue, U.OutputValue, V.OutputValue, W.OutputValue, X.OutputValue) -> Y) -> SignalChannel<InputInterface, Signal<Y>> {
		return next { $0.combineLatest(second, third, fourth, fifth, context: context, processor) }
	}
	
	public func intersect<U: SignalInterface, V: SignalInterface, W: SignalInterface, X>(withRight: U, leftEnd: @escaping (Interface.OutputValue) -> V, rightEnd: @escaping (U.OutputValue) -> W, context: Exec = .direct, _ processor: @escaping ((Interface.OutputValue, U.OutputValue)) -> X) -> SignalChannel<InputInterface, Signal<X>> {
		return next { $0.intersect(withRight: withRight, leftEnd: leftEnd, rightEnd: rightEnd, context: context, processor) }
	}
	
	public func groupIntersect<U: SignalInterface, V: SignalInterface, W: SignalInterface, X>(withRight: U, leftEnd: @escaping (Interface.OutputValue) -> V, rightEnd: @escaping (U.OutputValue) -> W, context: Exec = .direct, _ processor: @escaping ((Interface.OutputValue, Signal<U.OutputValue>)) -> X) -> SignalChannel<InputInterface, Signal<X>> {
		return next { $0.groupIntersect(withRight: withRight, leftEnd: leftEnd, rightEnd: rightEnd, context: context, processor) }
	}
	
	public func merge(_ sources: Signal<Interface.OutputValue>...) -> SignalChannel<InputInterface, Signal<Interface.OutputValue>> {
		return next { $0.merge(sequence: sources) }
	}
	
	public func merge<S: Sequence>(sequence: S) -> SignalChannel<InputInterface, Signal<Interface.OutputValue>> where S.Iterator.Element == Signal<Interface.OutputValue> {
		return next { $0.merge(sequence: sequence) }
	}
	
	public func startWith<S: Sequence>(sequence: S) -> SignalChannel<InputInterface, Signal<Interface.OutputValue>> where S.Iterator.Element == Interface.OutputValue {
		return next { $0.startWith(sequence: sequence) }
	}
	
	public func startWith(_ values: Interface.OutputValue...) -> SignalChannel<InputInterface, Signal<Interface.OutputValue>> {
		return next { $0.startWith(sequence: values) }
	}
	
	public func endWith<U: Sequence>(_ sequence: U, conditional: @escaping (SignalEnd) -> SignalEnd? = { e in e }) -> SignalChannel<InputInterface, Signal<Interface.OutputValue>> where U.Iterator.Element == Interface.OutputValue {
		return next { $0.endWith(sequence: sequence, conditional: conditional) }
	}
	
	func endWith(_ values: Interface.OutputValue..., conditional: @escaping (SignalEnd) -> SignalEnd? = { e in e }) -> SignalChannel<InputInterface, Signal<Interface.OutputValue>> {
		return next { $0.endWith(sequence: values, conditional: conditional) }
	}
	
	public func switchLatest<U>() -> SignalChannel<InputInterface, Signal<U>> where Interface.OutputValue: Signal<U> {
		return next { $0.switchLatest() }
	}

	public func zipWith<U: SignalInterface>(_ second: U) -> SignalChannel<InputInterface, Signal<(Interface.OutputValue, U.OutputValue)>> {
		return next { $0.zipWith(second) }
	}
	
	public func zipWith<U: SignalInterface, V: SignalInterface>(_ second: U, _ third: V) -> SignalChannel<InputInterface, Signal<(Interface.OutputValue, U.OutputValue, V.OutputValue)>> {
		return next { $0.zipWith(second, third) }
	}
	
	public func zipWith<U: SignalInterface, V: SignalInterface, W: SignalInterface>(_ second: U, _ third: V, _ fourth: W) -> SignalChannel<InputInterface, Signal<(Interface.OutputValue, U.OutputValue, V.OutputValue, W.OutputValue)>> {
		return next { $0.zipWith(second, third, fourth) }
	}
	
	public func zipWith<U: SignalInterface, V: SignalInterface, W: SignalInterface, X: SignalInterface>(_ second: U, _ third: V, _ fourth: W, _ fifth: X) -> SignalChannel<InputInterface, Signal<(Interface.OutputValue, U.OutputValue, V.OutputValue, W.OutputValue, X.OutputValue)>> {
		return next { $0.zipWith(second, third, fourth, fifth) }
	}
	
	public func catchError(context: Exec = .direct, recover: @escaping (SignalEnd) -> Signal<Interface.OutputValue>) -> SignalChannel<InputInterface, Signal<Interface.OutputValue>> {
		return next { $0.catchError(context: context, recover: recover) }
	}
	
	public func retry<U>(_ initialState: U, context: Exec = .direct, shouldRetry: @escaping (inout U, SignalEnd) -> DispatchTimeInterval?) -> SignalChannel<InputInterface, Signal<Interface.OutputValue>> {
		return next { $0.retry(initialState, context: context, shouldRetry: shouldRetry) }
	}
	
	public func retry(count: Int, delayInterval: DispatchTimeInterval, context: Exec = .direct) -> SignalChannel<InputInterface, Signal<Interface.OutputValue>> {
		return next { $0.retry(count: count, delayInterval: delayInterval, context: context) }
	}
	
	public func delay<U>(initialState: U, closePropagation: SignalEndPropagation = .none, context: Exec = .direct, offset: @escaping (inout U, Interface.OutputValue) -> DispatchTimeInterval) -> SignalChannel<InputInterface, Signal<Interface.OutputValue>> {
		return next { $0.delay(initialState: initialState, closePropagation: closePropagation, context: context, offset: offset) }
	}
	
	public func delay(interval: DispatchTimeInterval, context: Exec = .direct) -> SignalChannel<InputInterface, Signal<Interface.OutputValue>> {
		return next { $0.delay(interval: interval, context: context) }
	}
	
	public func delay<U>(closePropagation: SignalEndPropagation = .none, context: Exec = .direct, offset: @escaping (Interface.OutputValue) -> Signal<U>) -> SignalChannel<InputInterface, Signal<Interface.OutputValue>> {
		return next { $0.delay(closePropagation: closePropagation, context: context, offset: offset) }
	}
	
	public func delay<U, V>(initialState: V, closePropagation: SignalEndPropagation = .none, context: Exec = .direct, offset: @escaping (inout V, Interface.OutputValue) -> Signal<U>) -> SignalChannel<InputInterface, Signal<Interface.OutputValue>> {
		return next { $0.delay(initialState: initialState, closePropagation: closePropagation, context: context, offset: offset) }
	}
	
	public func onActivate(context: Exec = .direct, _ handler: @escaping () -> ()) -> SignalChannel<InputInterface, Signal<Interface.OutputValue>> {
		return next { $0.onActivate(context: context, handler) }
	}
	
	public func onDeactivate(context: Exec = .direct, _ handler: @escaping () -> ()) -> SignalChannel<InputInterface, Signal<Interface.OutputValue>> {
		return next { $0.onDeactivate(context: context, handler) }
	}
	
	public func onResult(context: Exec = .direct, _ handler: @escaping (Result<Interface.OutputValue, SignalEnd>) -> ()) -> SignalChannel<InputInterface, Signal<Interface.OutputValue>> {
		return next { $0.onResult(context: context, handler) }
	}
	
	public func onValue(context: Exec = .direct, _ handler: @escaping (Interface.OutputValue) -> ()) -> SignalChannel<InputInterface, Signal<Interface.OutputValue>> {
		return next { $0.onValue(context: context, handler) }
	}
	
	public func onError(context: Exec = .direct, _ handler: @escaping (SignalEnd) -> ()) -> SignalChannel<InputInterface, Signal<Interface.OutputValue>> {
		return next { $0.onError(context: context, handler) }
	}
	
	public func materialize() -> SignalChannel<InputInterface, Signal<Result<Interface.OutputValue, SignalEnd>>> {
		return next { $0.materialize() }
	}
	
	public func timeInterval(context: Exec = .direct) -> SignalChannel<InputInterface, Signal<Double>> {
		return next { $0.timeInterval(context: context) }
	}
	
	public func timeout(interval: DispatchTimeInterval, resetOnValue: Bool = true, context: Exec = .direct) -> SignalChannel<InputInterface, Signal<Interface.OutputValue>> {
		return next { $0.timeout(interval: interval, resetOnValue: resetOnValue, context: context) }
	}
	
	public func timestamp(context: Exec = .direct) -> SignalChannel<InputInterface, Signal<(Interface.OutputValue, DispatchTime)>> {
		return next { $0.timestamp(context: context) }
	}
	
	public func all(context: Exec = .direct, test: @escaping (Interface.OutputValue) -> Bool) -> SignalChannel<InputInterface, Signal<Bool>> {
		return next { $0.all(context: context, test: test) }
	}
	
	public func find(context: Exec = .direct, test: @escaping (Interface.OutputValue) -> Bool) -> SignalChannel<InputInterface, Signal<Bool>> {
		return next { $0.find(context: context, test: test) }
	}
	
	public func findIndex(context: Exec = .direct, test: @escaping (Interface.OutputValue) -> Bool) -> SignalChannel<InputInterface, Signal<Int?>> {
		return next { $0.findIndex(context: context, test: test) }
	}
}

extension SignalChannel where Interface.OutputValue: Equatable {
	public func find(value: Interface.OutputValue) -> SignalChannel<InputInterface, Signal<Bool>> {
		return next { $0.find(value: value) }
	}
}

extension SignalChannel {
	public func defaultIfEmpty(value: Interface.OutputValue) -> SignalChannel<InputInterface, Signal<Interface.OutputValue>> {
		return next { $0.defaultIfEmpty(value: value) }
	}
	
	public func switchIfEmpty(alternate: Signal<Interface.OutputValue>) -> SignalChannel<InputInterface, Signal<Interface.OutputValue>> {
		return next { $0.switchIfEmpty(alternate: alternate) }
	}
}

extension SignalChannel where Interface.OutputValue: Equatable {
	public func sequenceEqual(to: Signal<Interface.OutputValue>) -> SignalChannel<InputInterface, Signal<Bool>> {
		return next { $0.sequenceEqual(to: to) }
	}
}

extension SignalChannel {
	public func skipUntil<U: SignalInterface>(_ other: U) -> SignalChannel<InputInterface, Signal<Interface.OutputValue>> {
		return next { $0.skipUntil(other) }
	}
	
	public func skipWhile(context: Exec = .direct, condition: @escaping (Interface.OutputValue) -> Bool) -> SignalChannel<InputInterface, Signal<Interface.OutputValue>> {
		return next { $0.skipWhile(context: context, condition: condition) }
	}
	
	public func skipWhile<U>(initialState initial: U, context: Exec = .direct, condition: @escaping (inout U, Interface.OutputValue) -> Bool) -> SignalChannel<InputInterface, Signal<Interface.OutputValue>> {
		return next { $0.skipWhile(initialState: initial, context: context, condition: condition) }
	}
	
	public func takeUntil<U: SignalInterface>(_ other: U) -> SignalChannel<InputInterface, Signal<Interface.OutputValue>> {
		return next { $0.takeUntil(other) }
	}
	
	public func takeWhile(context: Exec = .direct, condition: @escaping (Interface.OutputValue) -> Bool) -> SignalChannel<InputInterface, Signal<Interface.OutputValue>> {
		return next { $0.takeWhile(context: context, condition: condition) }
	}
	
	public func takeWhile<U>(initialState initial: U, context: Exec = .direct, condition: @escaping (inout U, Interface.OutputValue) -> Bool) -> SignalChannel<InputInterface, Signal<Interface.OutputValue>> {
		return next { $0.takeWhile(initialState: initial, context: context, condition: condition) }
	}
	
	public func foldAndFinalize<U, V>(_ initial: V, context: Exec = .direct, finalize: @escaping (V) -> U?, fold: @escaping (V, Interface.OutputValue) -> V) -> SignalChannel<InputInterface, Signal<U>> {
		return next { $0.foldAndFinalize(initial, context: context, finalize: finalize, fold: fold) }
	}
}

extension SignalChannel where Interface.OutputValue: BinaryInteger {
	public func average() -> SignalChannel<InputInterface, Signal<Interface.OutputValue>> {
		return next { $0.average() }
	}
}

extension SignalChannel {
	public func concat(_ other: Signal<Interface.OutputValue>) -> SignalChannel<InputInterface, Signal<Interface.OutputValue>> {
		return next { $0.concat(other) }
	}
	
	public func count() -> SignalChannel<InputInterface, Signal<Int>> {
		return next { $0.count() }
	}
}

extension SignalChannel where Interface.OutputValue: Comparable {
	public func min() -> SignalChannel<InputInterface, Signal<Interface.OutputValue>> {
		return next { $0.min() }
	}
	
	public func max() -> SignalChannel<InputInterface, Signal<Interface.OutputValue>> {
		return next { $0.max() }
	}
}

extension SignalChannel {
	public func aggregate<U>(_ initial: U, context: Exec = .direct, fold: @escaping (U, Interface.OutputValue) -> U) -> SignalChannel<InputInterface, Signal<U>> {
		return next { $0.aggregate(initial, context: context, fold: fold) }
	}
}

extension SignalChannel where Interface.OutputValue: Numeric {
	public func sum() -> SignalChannel<InputInterface, Signal<Interface.OutputValue>> {
		return next { $0.sum() }
	}
}<|MERGE_RESOLUTION|>--- conflicted
+++ resolved
@@ -119,45 +119,6 @@
 		return (input: tuple.input, junction: tuple.output)
 	}
 	
-<<<<<<< HEAD
-	public func transform<U>(context: Exec = .direct, _ processor: @escaping (Result<Interface.OutputValue, SignalEnd>) -> Signal<U>.TransformedResult) -> SignalChannel<InputInterface, Signal<U>> {
-		return next { $0.transform(context: context, processor) }
-	}
-	
-	public func transform<S, U>(initialState: S, context: Exec = .direct, _ processor: @escaping (inout S, Result<Interface.OutputValue, SignalEnd>) -> Signal<U>.TransformedResult) -> SignalChannel<InputInterface, Signal<U>> {
-		return next { $0.transform(initialState: initialState, context: context, processor) }
-	}
-	
-	public func combine<U: SignalInterface, V>(_ second: U, context: Exec = .direct, _ processor: @escaping (EitherResult2<Interface.OutputValue, U.OutputValue>) -> Signal<V>.TransformedResult) -> SignalChannel<InputInterface, Signal<V>> {
-		return next { $0.combine(second, context: context, processor) }
-	}
-	
-	public func combine<U: SignalInterface, V: SignalInterface, W>(_ second: U, _ third: V, context: Exec = .direct, _ processor: @escaping (EitherResult3<Interface.OutputValue, U.OutputValue, V.OutputValue>) -> Signal<W>.TransformedResult) -> SignalChannel<InputInterface, Signal<W>> {
-		return next { $0.combine(second, third, context: context, processor) }
-	}
-	
-	public func combine<U: SignalInterface, V: SignalInterface, W: SignalInterface, X>(_ second: U, _ third: V, _ fourth: W, context: Exec = .direct, _ processor: @escaping (EitherResult4<Interface.OutputValue, U.OutputValue, V.OutputValue, W.OutputValue>) -> Signal<X>.TransformedResult) -> SignalChannel<InputInterface, Signal<X>> {
-		return next { $0.combine(second, third, fourth, context: context, processor) }
-	}
-	
-	public func combine<U: SignalInterface, V: SignalInterface, W: SignalInterface, X: SignalInterface, Y>(_ second: U, _ third: V, _ fourth: W, _ fifth: X, context: Exec = .direct, _ processor: @escaping (EitherResult5<Interface.OutputValue, U.OutputValue, V.OutputValue, W.OutputValue, X.OutputValue>) -> Signal<Y>.TransformedResult) -> SignalChannel<InputInterface, Signal<Y>> {
-		return next { $0.combine(second, third, fourth, fifth, context: context, processor) }
-	}
-	
-	public func combine<S, U: SignalInterface, V>(initialState: S, _ second: U, context: Exec = .direct, _ processor: @escaping (inout S, EitherResult2<Interface.OutputValue, U.OutputValue>) -> Signal<V>.TransformedResult) -> SignalChannel<InputInterface, Signal<V>> {
-		return next { $0.combine(second, initialState: initialState, context: context, processor) }
-	}
-	
-	public func combine<S, U: SignalInterface, V: SignalInterface, W>(initialState: S, _ second: U, _ third: V, context: Exec = .direct, _ processor: @escaping (inout S, EitherResult3<Interface.OutputValue, U.OutputValue, V.OutputValue>) -> Signal<W>.TransformedResult) -> SignalChannel<InputInterface, Signal<W>> {
-		return next { $0.combine(second, third, initialState: initialState, context: context, processor) }
-	}
-	
-	public func combine<S, U: SignalInterface, V: SignalInterface, W: SignalInterface, X>(initialState: S, _ second: U, _ third: V, _ fourth: W, context: Exec = .direct, _ processor: @escaping (inout S, EitherResult4<Interface.OutputValue, U.OutputValue, V.OutputValue, W.OutputValue>) -> Signal<X>.TransformedResult) -> SignalChannel<InputInterface, Signal<X>> {
-		return next { $0.combine(second, third, fourth, initialState: initialState, context: context, processor) }
-	}
-	
-	public func combine<S, U: SignalInterface, V: SignalInterface, W: SignalInterface, X: SignalInterface, Y>(initialState: S, _ second: U, _ third: V, _ fourth: W, _ fifth: X, context: Exec = .direct, _ processor: @escaping (inout S, EitherResult5<Interface.OutputValue, U.OutputValue, V.OutputValue, W.OutputValue, X.OutputValue>) -> Signal<Y>.TransformedResult) -> SignalChannel<InputInterface, Signal<Y>> {
-=======
 	public func transform<U>(context: Exec = .direct, _ processor: @escaping (Result<Interface.OutputValue, SignalEnd>) -> Signal<U>.Next) -> SignalChannel<InputInterface, Signal<U>> {
 		return next { $0.transform(context: context, processor) }
 	}
@@ -195,7 +156,6 @@
 	}
 	
 	public func combine<S, U: SignalInterface, V: SignalInterface, W: SignalInterface, X: SignalInterface, Y>(initialState: S, _ second: U, _ third: V, _ fourth: W, _ fifth: X, context: Exec = .direct, _ processor: @escaping (inout S, EitherResult5<Interface.OutputValue, U.OutputValue, V.OutputValue, W.OutputValue, X.OutputValue>) -> Signal<Y>.Next) -> SignalChannel<InputInterface, Signal<Y>> {
->>>>>>> bb64eef6
 		return next { $0.combine(second, third, fourth, fifth, initialState: initialState, context: context, processor) }
 	}
 	
@@ -260,19 +220,11 @@
 		return next { $0.deferActivation() }
 	}
 	
-<<<<<<< HEAD
-	public func transformValues<U>(context: Exec = .direct, _ processor: @escaping (Interface.OutputValue) -> Signal<U>.TransformedResult) -> SignalChannel<InputInterface, Signal<U>> {
-		return next { $0.transformValues(context: context, processor) }
-	}
-	
-	public func transformValues<S, U>(initialState: S, context: Exec = .direct, _ processor: @escaping (inout S, Interface.OutputValue) -> Signal<U>.TransformedResult) -> SignalChannel<InputInterface, Signal<U>> {
-=======
 	public func transformValues<U>(context: Exec = .direct, _ processor: @escaping (Interface.OutputValue) -> Signal<U>.Next) -> SignalChannel<InputInterface, Signal<U>> {
 		return next { $0.transformValues(context: context, processor) }
 	}
 	
 	public func transformValues<S, U>(initialState: S, context: Exec = .direct, _ processor: @escaping (inout S, Interface.OutputValue) -> Signal<U>.Next) -> SignalChannel<InputInterface, Signal<U>> {
->>>>>>> bb64eef6
 		return next { $0.transformValues(initialState: initialState, context: context, processor) }
 	}
 	

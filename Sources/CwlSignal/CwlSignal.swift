--- conflicted
+++ resolved
@@ -509,19 +509,11 @@
 	///   - context: execution context where `reducer` will run
 	///   - reducer: the function that combines the state with incoming values and emits differential updates
 	/// - Returns: a `SignalMulti<State>`
-<<<<<<< HEAD
-	public final func reduce<State>(initialState: State, context: Exec = .direct, _ reducer: @escaping (_ state: State, _ message: OutputValue) -> State) -> SignalMulti<State> {
-		return SignalMulti<State>(processor: attach { (s, dw) in
-			return SignalReducer<OutputValue, State>(signal: s, state: initialState, end: nil, dw: &dw, context: context) { (state: State, message: Signal<OutputValue>.Result) -> Signal<State>.Result in
-				switch message {
-				case .success(let m): return .success(reducer(state, m))
-=======
 	public final func reduce<State>(initialState: State, context: Exec = .direct, _ reducer: @escaping (_ state: State, _ message: OutputValue) throws -> State) -> SignalMulti<State> {
 		return SignalMulti<State>(processor: attach { (s, dw) in
 			return SignalReducer<OutputValue, State>(signal: s, state: initialState, end: nil, dw: &dw, context: context) { (state: State, message: Signal<OutputValue>.Result) -> Signal<State>.Result in
 				switch message {
 				case .success(let m): return CwlUtils.Result { try reducer(state, m) }.mapFailure(SignalEnd.other)
->>>>>>> 43aa2690
 				case .failure(let e): return .failure(e)
 				}
 			}

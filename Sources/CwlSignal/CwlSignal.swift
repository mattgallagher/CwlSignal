--- conflicted
+++ resolved
@@ -47,17 +47,7 @@
 ///	- signal: the sequence of `Result` instances, from activation to close, that pass through a signal graph
 public class Signal<OutputValue>: SignalInterface {
 	public typealias Result = CwlUtils.Result<OutputValue, SignalEnd>
-<<<<<<< HEAD
-
-	/// Used as the return type from `transform` and `combine` processing closures
-	///
-	/// - none: no result emitted
-	/// - single: a single result emitted
-	/// - array: zero or more results emitted
-	public enum TransformedResult {
-=======
 	public enum Next {
->>>>>>> bb64eef6
 		case none
 		case single(Result)
 		case array(Array<Result>)
@@ -231,11 +221,7 @@
 	///   - context: the `Exec` context used to invoke the `handler`
 	///   - processor: the function invoked for each received `Result`
 	/// - Returns: the created `Signal`
-<<<<<<< HEAD
-	public final func transform<U>(context: Exec = .direct, _ processor: @escaping (Result) -> Signal<U>.TransformedResult) -> Signal<U> {
-=======
 	public final func transform<U>(context: Exec = .direct, _ processor: @escaping (Result) -> Signal<U>.Next) -> Signal<U> {
->>>>>>> bb64eef6
 		return Signal<U>(processor: attach { (s, dw) in
 			SignalTransformer<OutputValue, U>(signal: s, dw: &dw, context: context, processor)
 		}).returnToGlobalIfNeeded(context: context)
@@ -248,11 +234,7 @@
 	///   - context: the `Exec` context used to invoke the `handler`
 	///   - processor: the function invoked for each received `Result`
 	/// - Returns: the transformed output `Signal`
-<<<<<<< HEAD
-	public final func transform<S, U>(initialState: S, context: Exec = .direct, _ processor: @escaping (inout S, Result) -> Signal<U>.TransformedResult) -> Signal<U> {
-=======
 	public final func transform<S, U>(initialState: S, context: Exec = .direct, _ processor: @escaping (inout S, Result) -> Signal<U>.Next) -> Signal<U> {
->>>>>>> bb64eef6
 		return Signal<U>(processor: attach { (s, dw) in
 			SignalTransformerWithState<OutputValue, U, S>(signal: s, initialState: initialState, dw: &dw, context: context, processor)
 		}).returnToGlobalIfNeeded(context: context)
@@ -265,11 +247,7 @@
 	///   - context: the `Exec` context used to invoke the `handler`
 	///   - processor: processes inputs from either `self` or `second` as `EitherResult2<OutputValue, U>` (an enum which may contain either `.result1` or `.result2` corresponding to `self` or `second`) and sends results to an `SignalNext<V>`.
 	/// - Returns: an `Signal<V>` which is the result stream from the `SignalNext<V>` passed to the `handler`.
-<<<<<<< HEAD
-	public final func combine<U: SignalInterface, V>(_ second: U, context: Exec = .direct, _ processor: @escaping (EitherResult2<OutputValue, U.OutputValue>) -> Signal<V>.TransformedResult) -> Signal<V> {
-=======
 	public final func combine<U: SignalInterface, V>(_ second: U, context: Exec = .direct, _ processor: @escaping (EitherResult2<OutputValue, U.OutputValue>) -> Signal<V>.Next) -> Signal<V> {
->>>>>>> bb64eef6
 		return Signal<EitherResult2<OutputValue, U.OutputValue>>(processor: self.attach { (s1, dw) -> SignalCombiner<OutputValue, EitherResult2<OutputValue, U.OutputValue>> in
 			SignalCombiner(signal: s1, dw: &dw, context: .direct, processor: EitherResult2<OutputValue, U.OutputValue>.result1)
 		}).addPreceeding(processor: second.signal.attach { (s2, dw) -> SignalCombiner<U.OutputValue, EitherResult2<OutputValue, U.OutputValue>> in
@@ -285,11 +263,7 @@
 	///   - context: the `Exec` context used to invoke the `handler`
 	///   - processor: processes inputs from either `self`, `second` or `third` as `EitherResult3<OutputValue, U, V>` (an enum which may contain either `.result1`, `.result2` or `.result3` corresponding to `self`, `second` or `third`) and sends results to an `SignalNext<W>`.
 	/// - Returns: an `Signal<W>` which is the result stream from the `SignalNext<W>` passed to the `handler`.
-<<<<<<< HEAD
-	public final func combine<U: SignalInterface, V: SignalInterface, W>(_ second: U, _ third: V, context: Exec = .direct, _ processor: @escaping (EitherResult3<OutputValue, U.OutputValue, V.OutputValue>) -> Signal<W>.TransformedResult) -> Signal<W> {
-=======
 	public final func combine<U: SignalInterface, V: SignalInterface, W>(_ second: U, _ third: V, context: Exec = .direct, _ processor: @escaping (EitherResult3<OutputValue, U.OutputValue, V.OutputValue>) -> Signal<W>.Next) -> Signal<W> {
->>>>>>> bb64eef6
 		return Signal<EitherResult3<OutputValue, U.OutputValue, V.OutputValue>>(processor: self.attach { (s1, dw) -> SignalCombiner<OutputValue, EitherResult3<OutputValue, U.OutputValue, V.OutputValue>> in
 			SignalCombiner(signal: s1, dw: &dw, context: .direct, processor: EitherResult3<OutputValue, U.OutputValue, V.OutputValue>.result1)
 		}).addPreceeding(processor: second.signal.attach { (s2, dw) -> SignalCombiner<U.OutputValue, EitherResult3<OutputValue, U.OutputValue, V.OutputValue>> in
@@ -308,11 +282,7 @@
 	///   - context: the `Exec` context used to invoke the `handler`
 	///   - processor: processes inputs from either `self`, `second`, `third` or `fourth` as `EitherResult4<OutputValue, U, V, W>` (an enum which may contain either `.result1`, `.result2`, `.result3` or `.result4` corresponding to `self`, `second`, `third` or `fourth`) and sends results to an `SignalNext<X>`.
 	/// - Returns: an `Signal<X>` which is the result stream from the `SignalNext<X>` passed to the `handler`.
-<<<<<<< HEAD
-	public final func combine<U: SignalInterface, V: SignalInterface, W: SignalInterface, X>(_ second: U, _ third: V, _ fourth: W, context: Exec = .direct, _ processor: @escaping (EitherResult4<OutputValue, U.OutputValue, V.OutputValue, W.OutputValue>) -> Signal<X>.TransformedResult) -> Signal<X> {
-=======
 	public final func combine<U: SignalInterface, V: SignalInterface, W: SignalInterface, X>(_ second: U, _ third: V, _ fourth: W, context: Exec = .direct, _ processor: @escaping (EitherResult4<OutputValue, U.OutputValue, V.OutputValue, W.OutputValue>) -> Signal<X>.Next) -> Signal<X> {
->>>>>>> bb64eef6
 		return Signal<EitherResult4<OutputValue, U.OutputValue, V.OutputValue, W.OutputValue>>(processor: self.attach { (s1, dw) -> SignalCombiner<OutputValue, EitherResult4<OutputValue, U.OutputValue, V.OutputValue, W.OutputValue>> in
 			SignalCombiner(signal: s1, dw: &dw, context: .direct, processor: EitherResult4<OutputValue, U.OutputValue, V.OutputValue, W.OutputValue>.result1)
 		}).addPreceeding(processor: second.signal.attach { (s2, dw) -> SignalCombiner<U.OutputValue, EitherResult4<OutputValue, U.OutputValue, V.OutputValue, W.OutputValue>> in
@@ -334,11 +304,7 @@
 	///   - context: the `Exec` context used to invoke the `handler`
 	///   - processor: processes inputs from either `self`, `second`, `third`, `fourth` or `fifth` as `EitherResult5<OutputValue, U, V, W, X>` (an enum which may contain either `.result1`, `.result2`, `.result3`, `.result4` or  `.result5` corresponding to `self`, `second`, `third`, `fourth` or `fifth`) and sends results to an `SignalNext<Y>`.
 	/// - Returns: an `Signal<Y>` which is the result stream from the `SignalNext<Y>` passed to the `handler`.
-<<<<<<< HEAD
-	public final func combine<U: SignalInterface, V: SignalInterface, W: SignalInterface, X: SignalInterface, Y>(_ second: U, _ third: V, _ fourth: W, _ fifth: X, context: Exec = .direct, _ processor: @escaping (EitherResult5<OutputValue, U.OutputValue, V.OutputValue, W.OutputValue, X.OutputValue>) -> Signal<Y>.TransformedResult) -> Signal<Y> {
-=======
 	public final func combine<U: SignalInterface, V: SignalInterface, W: SignalInterface, X: SignalInterface, Y>(_ second: U, _ third: V, _ fourth: W, _ fifth: X, context: Exec = .direct, _ processor: @escaping (EitherResult5<OutputValue, U.OutputValue, V.OutputValue, W.OutputValue, X.OutputValue>) -> Signal<Y>.Next) -> Signal<Y> {
->>>>>>> bb64eef6
 		return Signal<EitherResult5<OutputValue, U.OutputValue, V.OutputValue, W.OutputValue, X.OutputValue>>(processor: self.attach { (s1, dw) -> SignalCombiner<OutputValue, EitherResult5<OutputValue, U.OutputValue, V.OutputValue, W.OutputValue, X.OutputValue>> in
 			SignalCombiner(signal: s1, dw: &dw, context: .direct, processor: EitherResult5<OutputValue, U.OutputValue, V.OutputValue, W.OutputValue, X.OutputValue>.result1)
 		}).addPreceeding(processor: second.signal.attach { (s2, dw) -> SignalCombiner<U.OutputValue, EitherResult5<OutputValue, U.OutputValue, V.OutputValue, W.OutputValue, X.OutputValue>> in
@@ -360,11 +326,7 @@
 	///   - context: the `Exec` context used to invoke the `handler`
 	///   - processor: processes inputs from either `self` or `second` as `EitherResult2<OutputValue, U>` (an enum which may contain either `.result1` or `.result2` corresponding to `self` or `second`) and sends results to an `SignalNext<V>`.
 	/// - Returns: an `Signal<V>` which is the result stream from the `SignalNext<V>` passed to the `handler`.
-<<<<<<< HEAD
-	public final func combine<S, U: SignalInterface, V>(_ second: U, initialState: S, context: Exec = .direct, _ processor: @escaping (inout S, EitherResult2<OutputValue, U.OutputValue>) -> Signal<V>.TransformedResult) -> Signal<V> {
-=======
 	public final func combine<S, U: SignalInterface, V>(_ second: U, initialState: S, context: Exec = .direct, _ processor: @escaping (inout S, EitherResult2<OutputValue, U.OutputValue>) -> Signal<V>.Next) -> Signal<V> {
->>>>>>> bb64eef6
 		return Signal<EitherResult2<OutputValue, U.OutputValue>>(processor: self.attach { (s1, dw) -> SignalCombiner<OutputValue, EitherResult2<OutputValue, U.OutputValue>> in
 			SignalCombiner(signal: s1, dw: &dw, context: .direct, processor: EitherResult2<OutputValue, U.OutputValue>.result1)
 		}).addPreceeding(processor: second.signal.attach { (s2, dw) -> SignalCombiner<U.OutputValue, EitherResult2<OutputValue, U.OutputValue>> in
@@ -381,11 +343,7 @@
 	///   - context: the `Exec` context used to invoke the `handler`
 	///   - processor: processes inputs from either `self`, `second` or `third` as `EitherResult3<OutputValue, U, V>` (an enum which may contain either `.result1`, `.result2` or `.result3` corresponding to `self`, `second` or `third`) and sends results to an `SignalNext<W>`.
 	/// - Returns: an `Signal<W>` which is the result stream from the `SignalNext<W>` passed to the `handler`.
-<<<<<<< HEAD
-	public final func combine<S, U: SignalInterface, V: SignalInterface, W>(_ second: U, _ third: V, initialState: S, context: Exec = .direct, _ processor: @escaping (inout S, EitherResult3<OutputValue, U.OutputValue, V.OutputValue>) -> Signal<W>.TransformedResult) -> Signal<W> {
-=======
 	public final func combine<S, U: SignalInterface, V: SignalInterface, W>(_ second: U, _ third: V, initialState: S, context: Exec = .direct, _ processor: @escaping (inout S, EitherResult3<OutputValue, U.OutputValue, V.OutputValue>) -> Signal<W>.Next) -> Signal<W> {
->>>>>>> bb64eef6
 		return Signal<EitherResult3<OutputValue, U.OutputValue, V.OutputValue>>(processor: self.attach { (s1, dw) -> SignalCombiner<OutputValue, EitherResult3<OutputValue, U.OutputValue, V.OutputValue>> in
 			SignalCombiner(signal: s1, dw: &dw, context: .direct, processor: EitherResult3<OutputValue, U.OutputValue, V.OutputValue>.result1)
 		}).addPreceeding(processor: second.signal.attach { (s2, dw) -> SignalCombiner<U.OutputValue, EitherResult3<OutputValue, U.OutputValue, V.OutputValue>> in
@@ -405,11 +363,7 @@
 	///   - context: the `Exec` context used to invoke the `handler`
 	///   - processor: processes inputs from either `self`, `second`, `third` or `fourth` as `EitherResult4<OutputValue, U, V, W>` (an enum which may contain either `.result1`, `.result2`, `.result3` or `.result4` corresponding to `self`, `second`, `third` or `fourth`) and sends results to an `SignalNext<X>`.
 	/// - Returns: an `Signal<X>` which is the result stream from the `SignalNext<X>` passed to the `handler`.
-<<<<<<< HEAD
-	public final func combine<S, U: SignalInterface, V: SignalInterface, W: SignalInterface, X>(_ second: U, _ third: V, _ fourth: W, initialState: S, context: Exec = .direct, _ processor: @escaping (inout S, EitherResult4<OutputValue, U.OutputValue, V.OutputValue, W.OutputValue>) -> Signal<X>.TransformedResult) -> Signal<X> {
-=======
 	public final func combine<S, U: SignalInterface, V: SignalInterface, W: SignalInterface, X>(_ second: U, _ third: V, _ fourth: W, initialState: S, context: Exec = .direct, _ processor: @escaping (inout S, EitherResult4<OutputValue, U.OutputValue, V.OutputValue, W.OutputValue>) -> Signal<X>.Next) -> Signal<X> {
->>>>>>> bb64eef6
 		return Signal<EitherResult4<OutputValue, U.OutputValue, V.OutputValue, W.OutputValue>>(processor: self.attach { (s1, dw) -> SignalCombiner<OutputValue, EitherResult4<OutputValue, U.OutputValue, V.OutputValue, W.OutputValue>> in
 			SignalCombiner(signal: s1, dw: &dw, context: .direct, processor: EitherResult4<OutputValue, U.OutputValue, V.OutputValue, W.OutputValue>.result1)
 		}).addPreceeding(processor: second.signal.attach { (s2, dw) -> SignalCombiner<U.OutputValue, EitherResult4<OutputValue, U.OutputValue, V.OutputValue, W.OutputValue>> in
@@ -432,11 +386,7 @@
 	///   - context: the `Exec` context used to invoke the `handler`
 	///   - processor: processes inputs from either `self`, `second`, `third`, `fourth` or `fifth` as `EitherResult5<OutputValue, U, V, W, X>` (an enum which may contain either `.result1`, `.result2`, `.result3`, `.result4` or  `.result5` corresponding to `self`, `second`, `third`, `fourth` or `fifth`) and sends results to an `SignalNext<Y>`.
 	/// - Returns: an `Signal<Y>` which is the result stream from the `SignalNext<Y>` passed to the `handler`.
-<<<<<<< HEAD
-	public final func combine<S, U: SignalInterface, V: SignalInterface, W: SignalInterface, X: SignalInterface, Y>(_ second: U, _ third: V, _ fourth: W, _ fifth: X, initialState: S, context: Exec = .direct, _ processor: @escaping (inout S, EitherResult5<OutputValue, U.OutputValue, V.OutputValue, W.OutputValue, X.OutputValue>) -> Signal<Y>.TransformedResult) -> Signal<Y> {
-=======
 	public final func combine<S, U: SignalInterface, V: SignalInterface, W: SignalInterface, X: SignalInterface, Y>(_ second: U, _ third: V, _ fourth: W, _ fifth: X, initialState: S, context: Exec = .direct, _ processor: @escaping (inout S, EitherResult5<OutputValue, U.OutputValue, V.OutputValue, W.OutputValue, X.OutputValue>) -> Signal<Y>.Next) -> Signal<Y> {
->>>>>>> bb64eef6
 		return Signal<EitherResult5<OutputValue, U.OutputValue, V.OutputValue, W.OutputValue, X.OutputValue>>(processor: self.attach { (s1, dw) -> SignalCombiner<OutputValue, EitherResult5<OutputValue, U.OutputValue, V.OutputValue, W.OutputValue, X.OutputValue>> in
 			SignalCombiner(signal: s1, dw: &dw, context: .direct, processor: EitherResult5<OutputValue, U.OutputValue, V.OutputValue, W.OutputValue, X.OutputValue>.result1)
 		}).addPreceeding(processor: second.signal.attach { (s2, dw) -> SignalCombiner<U.OutputValue, EitherResult5<OutputValue, U.OutputValue, V.OutputValue, W.OutputValue, X.OutputValue>> in
@@ -1064,11 +1014,7 @@
 	// Internal wrapper used by the `combine` functions to ignore error `Results` (which would only be due to graph changes between internal nodes) and process the values with the user handler.
 	//
 	// - Parameter handler: the user handler
-<<<<<<< HEAD
-	@discardableResult private static func successProcessor<U, V>(_ processor: @escaping (U) -> Signal<V>.TransformedResult) -> (Signal<U>.Result) -> Signal<V>.TransformedResult {
-=======
 	@discardableResult private static func successProcessor<U, V>(_ processor: @escaping (U) -> Signal<V>.Next) -> (Signal<U>.Result) -> Signal<V>.Next {
->>>>>>> bb64eef6
 		return { (r: Signal<U>.Result) in
 			switch r {
 			case .success(let v): return processor(v)
@@ -1080,11 +1026,7 @@
 	// Internal wrapper used by the `combine(initialState:...)` functions to ignore error `Results` (which would only be due to graph changes between internal nodes) and process the values with the user handler.
 	//
 	// - Parameter handler: the user handler
-<<<<<<< HEAD
-	@discardableResult private static func successProcessorWithState<S, U, V>(_ processor: @escaping (inout S, U) -> Signal<V>.TransformedResult) -> (inout S, Signal<U>.Result) -> Signal<V>.TransformedResult {
-=======
 	@discardableResult private static func successProcessorWithState<S, U, V>(_ processor: @escaping (inout S, U) -> Signal<V>.Next) -> (inout S, Signal<U>.Result) -> Signal<V>.Next {
->>>>>>> bb64eef6
 		return { (s: inout S, r: Signal<U>.Result) in
 			switch r {
 			case .success(let v): return processor(&s, v)
@@ -2187,30 +2129,9 @@
 	}
 }
 
-<<<<<<< HEAD
-// An SignalNext will block the preceeding SignalTransformer if it is held beyond the scope of the handler function. This allows out-of-context work to be performed.
-fileprivate protocol SignalBlockable: class {
-	// When the `needUnblock` property is set to `true` on `SignalNext`, it must invoke this on its `blockable`.
-	//
-	// - Parameter activationCount: must match the internal value or the unblock will be ignored
-	func unblock(activationCount: Int)
-	
-	// The `needUnblock` property is set by the handler under the handlers mutex, so this function is provided by the `blockable` to safely access `needUnblock`.
-	//
-	// - Parameter execute: the work to perform inside the mutex
-	// - Returns: the result from the `execute closure
-	// - Throws: basic rethrow from the `execute` closure
-	func sync<OutputValue>(execute: () throws -> OutputValue) rethrows -> OutputValue
-}
-
-// A transformer applies a user transformation to any signal. It's the typical "between two `Signal`s" handler.
-fileprivate final class SignalTransformer<OutputValue, U>: SignalProcessor<OutputValue, U>, SignalBlockable {
-	typealias UserProcessorType = (Result<OutputValue, SignalEnd>) -> Signal<U>.TransformedResult
-=======
 // A transformer applies a user transformation to any signal. It's the typical "between two `Signal`s" handler.
 fileprivate final class SignalTransformer<OutputValue, U>: SignalProcessor<OutputValue, U> {
 	typealias UserProcessorType = (Result<OutputValue, SignalEnd>) -> Signal<U>.Next
->>>>>>> bb64eef6
 	let userProcessor: UserProcessorType
 	
 	// Constructs a `SignalTransformer`
@@ -2234,15 +2155,6 @@
 		let activated = signal.delivery.isNormal
 		return { [userProcessor, weak outputSignal] r in
 			let transformedResult = userProcessor(r)
-<<<<<<< HEAD
-			
-			if let os = outputSignal {
-				switch transformedResult {
-				case .none: break
-				case .single(let r):
-					os.send(result: r, predecessor: predecessor, activationCount: ac, activated: activated)
-				case .array(let a):
-=======
 
 			switch transformedResult {
 			case .none: break
@@ -2252,7 +2164,6 @@
 				}
 			case .array(let a):
 				if let os = outputSignal {
->>>>>>> bb64eef6
 					for r in a {
 						os.send(result: r, predecessor: predecessor, activationCount: ac, activated: activated)
 					}
@@ -2263,13 +2174,8 @@
 }
 
 /// Same as `SignalTransformer` plus a `state` value that is passed `inout` to the handler each time so state can be safely retained between invocations. This `state` value is reset to its `initialState` if the signal graph is deactivated.
-<<<<<<< HEAD
-fileprivate final class SignalTransformerWithState<OutputValue, U, S>: SignalProcessor<OutputValue, U>, SignalBlockable {
-	typealias UserProcessorType = (inout S, Result<OutputValue, SignalEnd>) -> Signal<U>.TransformedResult
-=======
 fileprivate final class SignalTransformerWithState<OutputValue, U, S>: SignalProcessor<OutputValue, U> {
 	typealias UserProcessorType = (inout S, Result<OutputValue, SignalEnd>) -> Signal<U>.Next
->>>>>>> bb64eef6
 	let userProcessor: UserProcessorType
 	let initialState: S
 	
@@ -2281,13 +2187,8 @@
 	//   - dw: required
 	//   - context: where the `handler` will be invoked
 	//   - processor: the user supplied processing function
-<<<<<<< HEAD
-	init(signal: Signal<OutputValue>, initialState: S, dw: inout DeferredWork, context: Exec, _ processor: @escaping (inout S, Result<OutputValue, SignalEnd>) -> Signal<U>.TransformedResult) {
-		self.userProcessor = processor
-=======
 	init(signal: Signal<OutputValue>, initialState: S, dw: inout DeferredWork, context: Exec, _ processor: @escaping (inout S, Result<OutputValue, SignalEnd>) -> Signal<U>.Next) {
 		self.userProcessor = context.isImmediateNonDirect ? { a, b in context.invokeSync { processor(&a, b) } } : processor
->>>>>>> bb64eef6
 		self.initialState = initialState
 		super.init(signal: signal, dw: &dw, context: context)
 	}
@@ -2297,27 +2198,14 @@
 	override func nextHandlerInternal() -> (Result<OutputValue, SignalEnd>) -> Void {
 		assert(signal.mutex.unbalancedTryLock() == false)
 		guard let output = outputs.first, let outputSignal = output.destination.value, let ac = output.activationCount else { return initialHandlerInternal() }
+		let activated = signal.delivery.isNormal
 		let predecessor: Unmanaged<AnyObject>? = Unmanaged.passUnretained(self)
-		let activated = signal.delivery.isNormal
-<<<<<<< HEAD
-=======
-		let predecessor: Unmanaged<AnyObject>? = Unmanaged.passUnretained(self)
->>>>>>> bb64eef6
 		
 		/// Every time the handler is recreated, the `state` value is initialized from the `initialState`.
 		var state = initialState
 		
 		return { [userProcessor, weak outputSignal] r in
 			let transformedResult = userProcessor(&state, r)
-<<<<<<< HEAD
-			
-			if let os = outputSignal {
-				switch transformedResult {
-				case .none: break
-				case .single(let r):
-					os.send(result: r, predecessor: predecessor, activationCount: ac, activated: activated)
-				case .array(let a):
-=======
 
 			switch transformedResult {
 			case .none: break
@@ -2327,7 +2215,6 @@
 				}
 			case .array(let a):
 				if let os = outputSignal {
->>>>>>> bb64eef6
 					for r in a {
 						os.send(result: r, predecessor: predecessor, activationCount: ac, activated: activated)
 					}

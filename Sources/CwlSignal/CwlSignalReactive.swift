//
//  CwlSignalReactive.swift
//  CwlSignal
//
//  Created by Matt Gallagher on 2016/09/08.
//  Copyright © 2016 Matt Gallagher ( https://www.cocoawithlove.com ). All rights reserved.
//
//  Permission to use, copy, modify, and/or distribute this software for any
//  purpose with or without fee is hereby granted, provided that the above
//  copyright notice and this permission notice appear in all copies.
//
//  THE SOFTWARE IS PROVIDED "AS IS" AND THE AUTHOR DISCLAIMS ALL WARRANTIES
//  WITH REGARD TO THIS SOFTWARE INCLUDING ALL IMPLIED WARRANTIES OF
//  MERCHANTABILITY AND FITNESS. IN NO EVENT SHALL THE AUTHOR BE LIABLE FOR ANY
//  SPECIAL, DIRECT, INDIRECT, OR CONSEQUENTIAL DAMAGES OR ANY DAMAGES
//  WHATSOEVER RESULTING FROM LOSS OF USE, DATA OR PROFITS, WHETHER IN AN
//  ACTION OF CONTRACT, NEGLIGENCE OR OTHER TORTIOUS ACTION, ARISING OUT OF OR
//  IN CONNECTION WITH THE USE OR PERFORMANCE OF THIS SOFTWARE.
//

import Foundation

#if SWIFT_PACKAGE
	import CwlUtils
#endif

#if swift(>=4)
#else
	public typealias Numeric = IntegerArithmetic & ExpressibleByIntegerLiteral
	public typealias BinaryInteger = IntegerArithmetic & ExpressibleByIntegerLiteral
#endif

/// Errors used by the Reactive extensions on Signal.
/// - timeout: used to close the stream when the Signal.timeout function reaches its limit.
public enum SignalReactiveError: Error {
	case timeout
}

extension SignalInterface {
	/// - Note: the [Reactive X operator "Create"](http://reactivex.io/documentation/operators/create.html) is considered unnecessary, given the `CwlSignal.Signal.generate` and `CwlSignal.Signal.create` methods.
	
	/// - Note: the [Reactive X operator "Defer"](http://reactivex.io/documentation/operators/defer.html) is considered not applicable, given the different semantics of "activation" with `CwlSignal.Signal`. If `Defer`-like behavior is desired, either a method that constructs and returns a new `Signal` graph should be used (if a truly distinct graph is desired) or `CwlSignal.Signal.generate` should be used (if wait-until-activated behavior is desired).
}

extension Signal {
	/// Implementation of [Reactive X operator "From"](http://reactivex.io/documentation/operators/from.html) in the context of the Swift `Sequence`
	///
	/// See also: `preclosed(:)`, which is a shareable activation sequence
	///
	/// NOTE: it is possible to specify a `nil` error to have the signal remain open at the end of the sequence.
	///
	/// - parameter values: A Swift `Sequence` that generates the signal values.
	/// - parameter error: The error with which to close the sequence. Can be `nil` to leave the sequence open (default: `SignalComplete.closed`)
	/// - parameter context: the `Exec` where the `SequenceType` will be enumerated (default: .direct).
	/// - returns: a signal that emits `values` and then closes
	public static func from<S: Sequence>(_ sequence: S, error: Error? = SignalComplete.closed, context: Exec = .direct) -> Signal<OutputValue> where S.Iterator.Element == OutputValue {
		if let e = error {
			return generate(context: context) { input in
				guard let i = input else { return }
				for v in sequence {
					if let _ = i.send(value: v) {
						break
					}
				}
				i.send(error: e)
			}
		} else {
			return retainedGenerate(context: context) { input in
				guard let i = input else { return }
				for v in sequence {
					if let _ = i.send(value: v) {
						break
					}
				}
			}
		}
	}

	/// Implementation of [Reactive X operator "Never"](http://reactivex.io/documentation/operators/empty-never-throw.html)
	///
	/// - returns: a non-sending, non-closing signal of the desired type
	public static func never() -> Signal<OutputValue> {
		return .from([], error: nil)
	}
	
	/// - Implementation of [Reactive X operator "Just"](http://reactivex.io/documentation/operators/just.html)
	///
	/// See also: `from(:)`, which sends a sequence of values (optionally on a specific context)
	/// See also: `preclosed(:)`, which is a shareable activation sequence
	///
	/// - Parameters:
	///   - value: the value to send
	///   - error: if non-nil, sent after value to close the stream 
	/// - Returns: a signal that will emit `value` and (optionally) close
	public static func just(_ values: OutputValue..., error: Error? = SignalComplete.closed) -> Signal<OutputValue> {
		return Signal<OutputValue>.from(values, error: error)
	}

	/// - Implementation of [Reactive X operator "Throw"](http://reactivex.io/documentation/operators/empty-never-throw.html)
	///
	/// See also: `from(:)`, which sends a sequence of values (optionally on a specific context)
	/// See also: `preclosed(:)`, which is a shareable activation sequence
	///
	/// - Parameters:
	///   - value: the value to send
	///   - error: if non-nil, sent after value to close the stream 
	/// - Returns: a signal that will emit `value` and (optionally) close
	public static func error(_ error: Error) -> Signal<OutputValue> {
		return Signal<OutputValue>.from([], error: error)
	}

	/// - Implementation of [Reactive X operator "Empty"](http://reactivex.io/documentation/operators/empty-never-throw.html)
	///
	/// See also: `from(:)`, which sends a sequence of values (optionally on a specific context)
	///
	/// - Parameters:
	///   - value: the value to send
	///   - error: if non-nil, sent after value to close the stream 
	/// - Returns: a signal that will emit `value` and (optionally) close
	public static func empty() -> Signal<OutputValue> {
		return Signal<OutputValue>.from([])
	}
}

extension SignalInterface {
	/// Implementation of [Reactive X operator "To"](http://reactivex.io/documentation/operators/to.html) in the context of the Swift `Sequence`
	///
	/// WARNING: Because it blocks the receiving thread, and because it undermines the principle of *reactive* programming, this function should only be used in specific circumstances.
	///
	/// `SignalSequence` subscribes to `self` and blocks. This means that if any earlier signals in the graph force processing on the same context where `SignalSequence` is iterated, a deadlock may occur between the iteration and the signal processing.
	/// This function is safe only when you can guarantee all parts of the signal graph are independent of the blocking context.
	public func toSequence() -> SignalSequence<OutputValue> {
		return SignalSequence<OutputValue>(signal)
	}
}

/// Represents a Signal<OutputValue> converted to a synchronously iterated sequence. Values can be obtained using typical SequenceType actions. The error that ends the sequence is available through the `error` property.
public class SignalSequence<OutputValue>: Sequence, IteratorProtocol {
	typealias GeneratorType = SignalSequence<OutputValue>
	typealias ElementType = OutputValue
	
	let semaphore = DispatchSemaphore(value: 0)
	let context = Exec.syncQueue()
	var output: SignalOutput<OutputValue>? = nil
	
	var queued: Array<OutputValue> = []
	
	/// Error type property is `nil` before the end of the signal is reached and contains the error used to close the signal in other cases
	public var error: Error?
	
	// Only intended to be constructed by `Signal.toSequence`
	//
	// - Parameter signal: the signal whose values will be iterated by this sequence
	init(_ signal: Signal<OutputValue>) {
		output = signal.subscribe(context: context) { [weak self] (r: Result<OutputValue>) in
			guard let s = self else { return }
			switch r {
			case .success(let v):
				s.queued.append(v)
				s.semaphore.signal()
			case .failure(let e):
				s.error = e
				s.semaphore.signal()
			}
		}
	}
	
	/// Stops listening to the signal and set the error value to SignalComplete.cancelled
	public func cancel() {
		context.invokeAndWait {
			self.error = SignalComplete.cancelled
			self.output?.cancel()
			self.semaphore.signal()
		}
	}
	
	/// Implementation of GeneratorType method.
	public func next() -> OutputValue? {
		_ = semaphore.wait(timeout: DispatchTime.distantFuture)
		var result: OutputValue? = nil
		context.invokeAndWait { [weak self] in
			guard let s = self else { return }
			if !s.queued.isEmpty {
				result = s.queued.removeFirst()
			} else {
				// Signal the sempahore so that `nil` can be fetched again.
				s.semaphore.signal()
			}
		}
		return result
	}
	
	deinit {
		if error == nil {
			semaphore.signal()
		}
	}
}

extension SignalInterface where OutputValue == Int {

	/// Implementation of [Reactive X operator "Interval"](http://reactivex.io/documentation/operators/interval.html)
	///
	/// - Parameters:
	///   - interval: duration between values
	///   - initialInterval: duration until first value
	///   - context: execution context where the timer will run
	/// - Returns: the interval signal
	public static func interval(_ interval: DispatchTimeInterval = .seconds(1), initial initialInterval: DispatchTimeInterval? = nil, context: Exec = .global) -> Signal<Int> {
		// We need to protect the `count` variable and make sure that out-of-date timers don't update it so we use a `serialized` context for the `generate` and the timers, since the combination of the two will ensure that these requirements are met.
		let serialContext = context.serialized()
		var timer: Lifetime? = nil
		var count = 0
		
		return Signal<Int>.generate(context: serialContext) { input in
			guard let i = input else {
				timer?.cancel()
				count = 0
				return
			}
			
			let repeater = {
				timer = serialContext.periodicTimer(interval: interval) {
					i.send(value: count)
					count += 1
				}
			}
			
			if let initial = initialInterval {
				if initial == .seconds(0) {
					i.send(value: count)
					count += 1
					repeater()
				} else {
					timer = serialContext.singleTimer(interval: initial) {
						i.send(value: count)
						count += 1
						repeater()
					}
				}
			} else {
				repeater()
			}
		}
	}
}

extension SignalInterface {
	/// - Note: the [Reactive X operator `Range`](http://reactivex.io/documentation/operators/range.html) is considered unnecessary, given that ranges are already handled by `from(:)`.
}

extension Signal {
	/// Implementation of [Reactive X operator "Repeat"](http://reactivex.io/documentation/operators/repeat.html) for a Swift `CollectionType`
	///
	/// - Parameters:
	///   - values: A Swift `CollectionType` that generates the signal values.
	///   - count: the number of times that `values` will be repeated.
	///   - context: the `Exec` where the `SequenceType` will be enumerated.
	/// - Returns: a signal that emits `values` a `count` number of times and then closes
	public static func repeatCollection<C: Collection>(_ values: C, count: Int, context: Exec = .direct) -> Signal<OutputValue> where C.Iterator.Element == OutputValue {
		return generate(context: context) { input in
			guard let i = input else { return }
			for _ in 0..<count {
				for v in values {
					if i.send(value: v) != nil {
						break
					}
				}
			}
			i.close()
		}
	}
	
	/// Implementation of [Reactive X operator "Start"](http://reactivex.io/documentation/operators/start.html)
	///
	/// - Parameters:
	///   - context: the `Exec` where `f` will be evaluated (default: .direct).
	///   - f: a function that is run to generate the value.
	/// - Returns: a signal that emits a single value emitted from a function
	public static func start(context: Exec = .direct, f: @escaping () -> OutputValue) -> Signal<OutputValue> {
		return Signal.generate(context: context) { input in
			guard let i = input else { return }
			i.send(value: f())
			i.close()
		}
	}
	
	/// Implementation of [Reactive X operator "Timer"](http://reactivex.io/documentation/operators/timer.html)
	///
	/// - Parameters:
	///   - interval: the time until the value is sent.
	///   - value: the value that will be sent before closing the signal (if `nil` then the signal will simply be closed at the end of the timer)
	///   - context: execution context where the timer will be run
	/// - Returns: the timer signal
	public static func timer(interval: DispatchTimeInterval, value: OutputValue? = nil, context: Exec = .global) -> Signal<OutputValue> {
		var timer: Lifetime? = nil
		return Signal<OutputValue>.generate(context: context) { input in
			if let i = input {
				timer = context.singleTimer(interval: interval) {
					if let v = value {
						i.send(value: v)
					}
					i.close()
				}
			} else {
				timer?.cancel()
			}
		}
	}
}
	
extension SignalInterface {
	/// A shared function for emitting a boundary signal usable by the timed, non-overlapping buffer/window functions buffer(timeshift:count:continuous:behavior:) or window(timeshift:count:continuous:behavior:)
	///
	/// - Parameters:
	///   - interval: maximum duration between boundaries
	///   - count: maximum number of signal values between boundaries
	///   - continuous: timer is paused immediately after a boundary until the next value is received
	///   - context: execution context where the timer will be run
	/// - Returns: the boundary signal
	private func timedCountedBoundary(interval: DispatchTimeInterval, count: Int, continuous: Bool, context: Exec) -> Signal<Void> {
		// An interval signal
		let intSig = Signal.interval(interval, context: context)
		
		if count == Int.max {
			// If number of values per boundary is infinite, then all we need is the timer signal
			return intSig.map { v in () }
		}
		
		// The interval signal may need to be disconnectable so create a junction
		let intervalJunction = intSig.junction()
		let (initialInput, sig) = Signal<Int>.create()
		
		// Continuous signals don't really need the junction. Just connect it immediately and ignore it.
		if continuous {
			// Both `intervalJunction` and `initialInput` are newly created so this can't be an error
			try! intervalJunction.bind(to: initialInput)
		}
		
		return combine(sig, initialState: (0, nil)) { (state: inout (count: Int, timerInput: SignalInput<Int>?), cr: EitherResult2<OutputValue, Int>, n: SignalNext<Void>) in
			var send = false
			switch cr {
			case .result1(.success):
				// Count the values received per window
				state.count += 1
				
				// If we hit `count` values, trigger the boundary signal
				if state.count == count {
					send = true
				} else if !continuous, let i = state.timerInput {
					// If we're not continuous, make sure the timer is connected
					do {
						try intervalJunction.bind(to: i)
					} catch {
						n.send(error: error)
					}
				}
			case .result1(.failure(let e)):
				// If there's an error on the `self` signal, forward it on.
				n.send(error: e)
			case .result2(.success):
				// When the timer fires, trigger the boundary signal
				send = true
			case .result2(.failure(let e)):
				// If there's a timer error, close
				n.send(error: e)
			}
			
			if send {
				// Send the boundary signal
				n.send(value: ())
				
				// Reset the count and – if not continuous – disconnect the timer until we receive a signal from `self`
				state.count = 0
				if !continuous {
					state.timerInput = intervalJunction.disconnect()
				}
			}
		}
	}
	
	/// Implementation of [Reactive X operator "Buffer"](http://reactivex.io/documentation/operators/buffer.html) for non-overlapping/no-gap buffers.
	///
	/// - Parameter boundaries: when this `Signal` sends a value, the buffer is emitted and cleared
	/// - Returns: a signal where the values are arrays of values from `self`, accumulated according to `boundaries`
	public func buffer<Interface: SignalInterface>(boundaries: Interface) -> Signal<[OutputValue]> {
		return combine(boundaries, initialState: [OutputValue]()) { (buffer: inout [OutputValue], cr: EitherResult2<OutputValue, Interface.OutputValue>, next: SignalNext<[OutputValue]>) in
			switch cr {
			case .result1(.success(let v)):
				buffer.append(v)
			case .result1(.failure(let e)):
				next.send(value: buffer)
				buffer.removeAll()
				next.send(error: e)
			case .result2(.success):
				next.send(value: buffer)
				buffer.removeAll()
			case .result2(.failure(let e)):
				next.send(value: buffer)
				buffer.removeAll()
				next.send(error: e)
			}
		}
	}
	
	/// Implementation of [Reactive X operator "Buffer"](http://reactivex.io/documentation/operators/buffer.html) for buffers with overlap or gaps between.
	///
	/// - Parameter windows: a "windows" signal (one that describes a series of times and durations). Each value `Signal` in the stream starts a new buffer and when the value `Signal` closes, the buffer is emitted.
	/// - Returns: a signal where the values are arrays of values from `self`, accumulated according to `windows`
	public func buffer<Interface: SignalInterface>(windows: Interface) -> Signal<[OutputValue]> where Interface.OutputValue: SignalInterface {
		return combine(windows.valueDurations { s in s }, initialState: [Int: [OutputValue]]()) { (buffers: inout [Int: [OutputValue]], cr: EitherResult2<OutputValue, (Int, Interface.OutputValue?)>, next: SignalNext<[OutputValue]>) in
			switch cr {
			case .result1(.success(let v)):
				for index in buffers.keys {
					buffers[index]?.append(v)
				}
			case .result1(.failure(let e)):
				for (_, b) in buffers {
					next.send(value: b)
				}
				buffers.removeAll()
				next.send(error: e)
			case .result2(.success(let index, .some)):
				buffers[index] = []
			case .result2(.success(let index, .none)):
				if let b = buffers[index] {
					next.send(value: b)
					buffers.removeValue(forKey: index)
				}
			case .result2(.failure(let e)):
				for (_, b) in buffers {
					next.send(value: b)
				}
				buffers.removeAll()
				next.send(error: e)
			}
		}
	}
	
	/// Implementation of [Reactive X operator "Buffer"](http://reactivex.io/documentation/operators/buffer.html) for buffers of fixed length and a fixed number of values separating starts.
	///
	/// - Parameters:
	///   - count: the number of separate values to accumulate before emitting an array of values
	///   - skip: the stride between the start of each new buffer (can be smaller than `count`, resulting in overlapping buffers)
	/// - Returns: a signal where the values are arrays of length `count` of values from `self`, with start values separated by `skip`
	public func buffer(count: UInt, skip: UInt) -> Signal<[OutputValue]> {
		if count == 0 {
			return Signal<[OutputValue]>.preclosed()
		}
		
		let multi = multicast()
		
		// Create the two listeners to the "multi" signal carefully so that the window signal is *first* (so it reaches the buffer before the value signal)
		let windowSignal = multi.stride(count: Int(skip)).map { _ in
			// `count - 1` is the index of the count-th element but since `valuesSignal` will resolve before this, we need to fire 1 element sooner, hence `count - 2`
			multi.elementAt(count - 2).ignoreElements(outputType: OutputValue.self)
		}
		
		return multi.buffer(windows: windowSignal)
	}
	
	/// Implementation of [Reactive X operator "Buffer"](http://reactivex.io/documentation/operators/buffer.html) for non-overlapping, periodic buffer start times and possibly limited buffer sizes.
	///
	/// - Parameters:
	///   - interval: number of seconds between the start of each buffer
	///   - count: the number of separate values to accumulate before emitting an array of values
	///   - continuous: if `true` (default), the `timeshift` periodic timer runs continuously (empty buffers may be emitted if a timeshift elapses without any source signals). If `false`, the periodic timer does start until the first value is received from the source and the periodic timer is paused when a buffer is emitted.
	///   - context: context where the timer will be run
	/// - Returns: a signal where the values are arrays of values from `self`, accumulated according to `windows
	public func buffer(interval: DispatchTimeInterval, count: Int = Int.max, continuous: Bool = true, context: Exec = .direct) -> Signal<[OutputValue]> {
		let multi = multicast()
		
		// Create the two listeners to the "multi" signal carefully so that the raw signal is *first* (so it reaches the buffer before the boundary signal)
		let valuesSignal = multi.map { v in v }
		let boundarySignal = multi.timedCountedBoundary(interval: interval, count: count, continuous: continuous, context: context)
		
		return valuesSignal.buffer(boundaries: boundarySignal)
	}
	
	/// Implementation of [Reactive X operator "Buffer"](http://reactivex.io/documentation/operators/buffer.html) for non-overlapping buffers of fixed length.
	///
	/// - Note: this is just a convenience wrapper around `buffer(count:skip:)` where `skip` equals `count`.
	///
	/// - Parameter count: the number of separate values to accumulate before emitting an array of values
	/// - Returns: a signal where the values are arrays of values from `self`, accumulated according to `count`
	public func buffer(count: UInt) -> Signal<[OutputValue]> {
		return buffer(count: count, skip: count)
	}
	
	/// Implementation of [Reactive X operator "Buffer"](http://reactivex.io/documentation/operators/buffer.html) for periodic buffer start times and fixed duration buffers.
	///
	/// - Note: this is just a convenience wrapper around `buffer(windows:behaviors)` where the `windows` signal contains `timerSignal` signals contained in a `Signal.interval` signal.
	///
	/// - Parameters:
	///   - interval: the duration of each buffer, in seconds.
	///   - timeshift: the number of seconds between the start of each buffer (if smaller than `interval`, buffers will overlap).
	///   - context: context where the timer will be run
	/// - Returns: a signal where the values are arrays of values from `self`, accumulated according to `windows`
	public func buffer(interval: DispatchTimeInterval, timeshift: DispatchTimeInterval, context: Exec = .direct) -> Signal<[OutputValue]> {
		return buffer(windows: Signal.interval(timeshift, initial: .seconds(0), context: context).map { v in Signal<Void>.timer(interval: interval, context: context) })
	}
	
	/// Implementation of map and filter. Essentially a flatMap but instead of flattening over child `Signal`s like the standard Reactive implementation, this flattens over child `Optional`s.
	///
	/// - Parameters:
	///   - context: the `Exec` where `processor` will be evaluated (default: .direct).
	///   - processor: for each value emitted by `self`, outputs a new `Signal`
	/// - Returns: a signal where every value from every `Signal` output by `processor` is merged into a single stream
<<<<<<< HEAD
	public func compactOptionals<U>() -> Signal<U> where OutputValue == Optional<U> {
=======
	public func compact<U>() -> Signal<U> where OutputValue == Optional<U> {
>>>>>>> 814df059
		return transform() { (r: Result<Optional<U>>, n: SignalNext<U>) in
			switch r {
			case .success(.some(let v)): n.send(value: v)
			case .success: break
			case .failure(let e): n.send(error: e)
			}
		}
	}
	
	/// Implementation of map and filter. Essentially a flatMap but instead of flattening over child `Signal`s like the standard Reactive implementation, this flattens over child `Optional`s.
	///
	/// - Parameters:
	///   - context: the `Exec` where `processor` will be evaluated (default: .direct).
	///   - processor: for each value emitted by `self`, outputs a new `Signal`
	/// - Returns: a signal where every value from every `Signal` output by `processor` is merged into a single stream
	public func compactMap<U>(context: Exec = .direct, _ processor: @escaping (OutputValue) throws -> U?) -> Signal<U> {
		return transform(context: context) { (r: Result<OutputValue>, n: SignalNext<U>) in
			switch r {
			case .success(let v):
				do {
					if let u = try processor(v) {
						n.send(value: u)
					}
				} catch {
					n.send(error: error)
				}
			case .failure(let e): n.send(error: e)
			}
		}
	}
	
	/// Implementation of map and filter. Essentially a flatMap but instead of flattening over child `Signal`s like the standard Reactive implementation, this flattens over child `Optional`s.
	///
	/// - Parameters:
	///   - initialState: an initial value for a state parameter that will be passed to the processor on each iteration.
	///   - context: the `Exec` where `processor` will be evaluated (default: .direct).
	///   - processor: for each value emitted by `self`, outputs a new `Signal`
	/// - Returns: a signal where every value from every `Signal` output by `processor` is merged into a single stream
	public func compactMap<S, U>(initialState: S, context: Exec = .direct, _ processor: @escaping (inout S, OutputValue) throws -> U?) -> Signal<U> {
		return transform(initialState: initialState, context: context) { (s: inout S, r: Result<OutputValue>, n: SignalNext<U>) in
			switch r {
			case .success(let v):
				do {
					if let u = try processor(&s, v) {
						n.send(value: u)
					}
				} catch {
					n.send(error: error)
				}
			case .failure(let e): n.send(error: e)
			}
		}
	}
	
	/// Implementation of [Reactive X operator "FlatMap"](http://reactivex.io/documentation/operators/flatmap.html)
	///
	/// - Parameters:
	///   - context: the `Exec` where `processor` will be evaluated (default: .direct).
	///   - processor: for each value emitted by `self`, outputs a new `Signal`
	/// - Returns: a signal where every value from every `Signal` output by `processor` is merged into a single stream
	public func flatten<Interface: SignalInterface>() -> Signal<Interface.OutputValue> where OutputValue == Interface {
		return transformFlatten(closePropagation: .errors) { (v: OutputValue, mergedInput: SignalMergedInput<Interface.OutputValue>) in
			mergedInput.add(v, closePropagation: .errors, removeOnDeactivate: true)
		}
	}
	
	/// Implementation of [Reactive X operator "FlatMap"](http://reactivex.io/documentation/operators/flatmap.html)
	///
	/// - Parameters:
	///   - context: the `Exec` where `processor` will be evaluated (default: .direct).
	///   - processor: for each value emitted by `self`, outputs a new `Signal`
	/// - Returns: a signal where every value from every `Signal` output by `processor` is merged into a single stream
	public func flatMap<Interface: SignalInterface>(context: Exec = .direct, _ processor: @escaping (OutputValue) -> Interface) -> Signal<Interface.OutputValue> {
		return transformFlatten(closePropagation: .errors, context: context) { (v: OutputValue, mergedInput: SignalMergedInput<Interface.OutputValue>) in
			mergedInput.add(processor(v), closePropagation: .errors, removeOnDeactivate: true)
		}
	}
	
	/// Implementation of [Reactive X operator "FlatMapFirst"](http://reactivex.io/documentation/operators/flatmap.html)
	///
	/// - Parameters:
	///   - context: the `Exec` where `processor` will be evaluated (default: .direct).
	///   - processor: for each value emitted by `self`, outputs a new `Signal`
	/// - Returns: a signal where every value from every `Signal` output by `processor` is merged into a single stream
	public func flatMapFirst<Interface: SignalInterface>(context: Exec = .direct, _ processor: @escaping (OutputValue) -> Interface) -> Signal<Interface.OutputValue> {
		return transformFlatten(initialState: false, closePropagation: .errors, context: context) { (s: inout Bool, v: OutputValue, mergedInput: SignalMergedInput<Interface.OutputValue>) in
			if !s {
				mergedInput.add(processor(v), closePropagation: .errors, removeOnDeactivate: true)
				s = true
			}
		}
	}
	
	/// Implementation of [Reactive X operator "FlatMapLatest"](http://reactivex.io/documentation/operators/flatmap.html)
	///
	/// See also `switchLatestSignal`
	///
	/// - Parameters:
	///   - context: the `Exec` where `processor` will be evaluated (default: .direct).
	///   - processor: for each value emitted by `self`, outputs a new `Signal`
	/// - Returns: a signal where every value from every `Signal` output by `processor` is merged into a single stream
	public func flatMapLatest<Interface: SignalInterface>(context: Exec = .direct, _ processor: @escaping (OutputValue) -> Interface) -> Signal<Interface.OutputValue> {
		return transformFlatten(initialState: nil, closePropagation: .errors, context: context) { (s: inout Signal<Interface.OutputValue>?, v: OutputValue, mergedInput: SignalMergedInput<Interface.OutputValue>) in
			if let existing = s {
				mergedInput.remove(existing)
			}
			let next = processor(v).signal
			mergedInput.add(next, closePropagation: .errors, removeOnDeactivate: true)
			s = next
		}
	}
	
	/// Implementation of [Reactive X operator "FlatMap"](http://reactivex.io/documentation/operators/flatmap.html)
	///
	/// - Parameters:
	///   - initialState: an initial value for a state parameter that will be passed to the processor on each iteration.
	///   - context: the `Exec` where `processor` will be evaluated (default: .direct).
	///   - processor: for each value emitted by `self`, outputs a new `Signal`
	/// - Returns: a signal where every value from every `Signal` output by `processor` is merged into a single stream
	public func flatMap<Interface: SignalInterface, V>(initialState: V, context: Exec = .direct, _ processor: @escaping (inout V, OutputValue) -> Interface) -> Signal<Interface.OutputValue> {
		return transformFlatten(initialState: initialState, closePropagation: .errors, context: context) { (s: inout V, v: OutputValue, mergedInput: SignalMergedInput<Interface.OutputValue>) in
			mergedInput.add(processor(&s, v), closePropagation: .errors, removeOnDeactivate: true)
		}
	}
	
	/// Implementation of [Reactive X operator "ConcatMap"](http://reactivex.io/documentation/operators/flatmap.html)
	///
	/// - Parameters:
	///   - context: the `Exec` where `processor` will be evaluated (default: .direct).
	///   - processor: for each value emitted by `self`, outputs a new `Signal`
	/// - Returns: a signal where every value from every `Signal` output by `processor` is serially concatenated into a single stream
	public func concatMap<Interface: SignalInterface>(context: Exec = .direct, _ processor: @escaping (OutputValue) -> Interface) -> Signal<Interface.OutputValue> {
		return transformFlatten(initialState: 0, closePropagation: .errors, context: context) { (index: inout Int, v: OutputValue, mergedInput: SignalMergedInput<(Int, Result<Interface.OutputValue>)>) in
			mergedInput.add(processor(v).transform { (r: Result<Interface.OutputValue>, n: SignalNext<Result<Interface.OutputValue>>) in
				switch r {
				case .success:
					n.send(value: r)
				case .failure(let e):
					n.send(value: r)
					n.send(error: e)
				}
			}.map { [index] (r: Result<Interface.OutputValue>) -> (Int, Result<Interface.OutputValue>) in (index, r) }, closePropagation: .errors, removeOnDeactivate: true)
			index += 1
		}.transform(initialState: (0, Array<Array<Result<Interface.OutputValue>>>())) { (state: inout (completed: Int, buffers: Array<Array<Result<Interface.OutputValue>>>), result: Result<(Int, Result<Interface.OutputValue>)>, next: SignalNext<Interface.OutputValue>) in
			switch result {
			case .success(let index, .success(let v)):
				// We can send results for the first incomplete signal without buffering
				if index == state.completed {
					next.send(value: v)
				} else {
					// Make sure we have enough buffers
					while index >= state.buffers.count {
						state.buffers.append([])
					}
					
					// Buffer the result
					state.buffers[index].append(Result<Interface.OutputValue>.success(v))
				}
			case .success(let index, .failure(let e)):
				// If its an error, try to send some more buffers
				if index == state.completed {
					state.completed += 1
					for i in state.completed..<state.buffers.count {
						for j in state.buffers[i] where !j.isError {
							next.send(result: j)
						}
						
						let incomplete = state.buffers[i].last?.isError != true
						state.buffers[i].removeAll()
						if incomplete {
							break
						}
						state.completed += 1
					}
				} else {
					// If we're not up to that buffer, just record the error
					state.buffers[index].append(Result<Interface.OutputValue>.failure(e))
				}
			case .failure(let error): next.send(error: error)
			}
		}
	}
	
	/// Implementation of [Reactive X operator "GroupBy"](http://reactivex.io/documentation/operators/groupby.html)
	///
	/// - Parameters:
	///   - context: the `Exec` where `processor` will be evaluated (default: .direct).
	///   - processor: for each value emitted by `self`, outputs the "key" for the output `Signal`
	/// - Returns: a parent `Signal` where values are tuples of a "key" and a child `Signal` that will contain all values from `self` associated with that "key".
	public func groupBy<U: Hashable>(context: Exec = .direct, _ processor: @escaping (OutputValue) -> U) -> Signal<(U, Signal<OutputValue>)> {
		return self.transform(initialState: Dictionary<U, SignalInput<OutputValue>>(), context: context) { (outputs: inout Dictionary<U, SignalInput<OutputValue>>, r: Result<OutputValue>, n: SignalNext<(U, Signal<OutputValue>)>) in
			switch r {
			case .success(let v):
				let u = processor(v)
				if let o = outputs[u] {
					o.send(value: v)
				} else {
					let (input, preCachedSignal) = Signal<OutputValue>.create()
					let s = preCachedSignal.cacheUntilActive()
					input.send(value: v)
					n.send(value: (u, s))
					outputs[u] = input
				}
			case .failure(let e):
				n.send(error: e)
				outputs.forEach { tuple in tuple.value.send(error: e) }
			}
		}
	}
	
	/// Implementation of [Reactive X operator "Map"](http://reactivex.io/documentation/operators/map.html)
	///
	/// - Parameters:
	///   - context: the `Exec` where `processor` will be evaluated (default: .direct).
	///   - processor: used to transform the closing error 
	/// - Returns: when an error is emitted from `self`, emits the result returned from passing that error into `processor`. All values emitted normally.
	public func mapErrors(context: Exec = .direct, _ processor: @escaping (Error) -> Error) -> Signal<OutputValue> {
		return transform(context: context) { (r: Result<OutputValue>, n: SignalNext<OutputValue>) in
			switch r {
			case .success(let v): n.send(value: v)
			case .failure(let e): n.send(error: processor(e))
			}
		}
	}
	
	/// Implementation of [Reactive X operator "Map"](http://reactivex.io/documentation/operators/map.html)
	///
	/// - Parameters:
	///   - context: the `Exec` where `processor` will be evaluated (default: .direct).
	///   - processor: for each value emitted by `self`, outputs a value for the output `Signal`
	/// - Returns: a `Signal` where all the values have been transformed by the `processor`. Any error is emitted in the output without change.
	public func map<U>(context: Exec = .direct, _ processor: @escaping (OutputValue) throws -> U) -> Signal<U> {
		return transform(context: context) { (r: Result<OutputValue>, n: SignalNext<U>) in
			switch r {
			case .success(let v): n.send(result: Result { try processor(v) })
			case .failure(let e): n.send(error: e)
			}
		}
	}
	
	/// Implementation of [Reactive X operator "Map"](http://reactivex.io/documentation/operators/map.html)
	///
	/// - Parameters:
	///   - initialState: an initial value for a state parameter that will be passed to the processor on each iteration.
	///   - context: the `Exec` where `processor` will be evaluated (default: .direct).
	///   - processor: for each value emitted by `self`, outputs a value for the output `Signal`
	/// - Returns: a `Signal` where all the values have been transformed by the `processor`. Any error is emitted in the output without change.
	public func map<U, V>(initialState: V, context: Exec = .direct, _ processor: @escaping (inout V, OutputValue) throws -> U) -> Signal<U> {
		return transform(initialState: initialState, context: context) { (s: inout V, r: Result<OutputValue>, n: SignalNext<U>) in
			switch r {
			case .success(let v): n.send(result: Result { try processor(&s, v) })
			case .failure(let e): n.send(error: e)
			}
		}
	}
	
	/// Implementation of [Reactive X operator "Scan"](http://reactivex.io/documentation/operators/scan.html)
	///
	/// See also: `Signal.reduce` which returns a `SignalMulti` and whose processor has the signature `(inout U, OutputValue) -> Void` to make in-place transformations easier.
	/// See also: `aggregate` which performs the equivalent of scan over the entire sequence before emitting a single value.
	///
	/// - Parameters:
	///   - initialState: an initial value for a state parameter that will be passed to the processor on each iteration.
	///   - context: the `Exec` where `processor` will be evaluated (default: .direct).
	///   - processor: takes the most recently emitted value and the most recent value from `self` and returns the next emitted value
	/// - Returns: a `Signal` where the result from each invocation of `processor` are emitted
	public func scan<U>(initialState: U, context: Exec = .direct, _ processor: @escaping (U, OutputValue) -> U) -> Signal<U> {
		return transform(initialState: initialState, context: context) { (accumulated: inout U, r: Result<OutputValue>, n: SignalNext<U>) in
			switch r {
			case .success(let v):
				accumulated = processor(accumulated, v)
				n.send(value: accumulated)
			case .failure(let e):
				n.send(error: e)
			}
		}
	}
	
	/// Implementation of [Reactive X operator "Window"](http://reactivex.io/documentation/operators/window.html) for non-overlapping/no-gap buffers.
	///
	/// - Note: equivalent to "buffer" method with same parameters
	///
	/// - Parameter boundaries: when this `Signal` sends a value, the buffer is emitted and cleared
	/// - Returns: a signal where the values are arrays of values from `self`, accumulated according to `boundaries`
	public func window<Interface: SignalInterface>(boundaries: Interface) -> Signal<Signal<OutputValue>> {
		return combine(boundaries, initialState: nil) { (current: inout SignalInput<OutputValue>?, cr: EitherResult2<OutputValue, Interface.OutputValue>, next: SignalNext<Signal<OutputValue>>) in
			switch cr {
			case .result1(.success(let v)):
				if current == nil {
					let (i, s) = Signal<OutputValue>.create()
					current = i
					next.send(value: s)
				}
				if let c = current {
					c.send(value: v)
				}
			case .result1(.failure(let e)):
				next.send(error: e)
			case .result2(.success):
				_ = current?.close()
				current = nil
			case .result2(.failure(let e)):
				next.send(error: e)
			}
		}
	}
	
	/// Implementation of [Reactive X operator "Window"](http://reactivex.io/documentation/operators/window.html) for buffers with overlap or gaps between.
	///
	/// - Note: equivalent to "buffer" method with same parameters
	///
	/// - Parameter windows: a "windows" signal (one that describes a series of times and durations). Each value `Signal` in the stream starts a new buffer and when the value `Signal` closes, the buffer is emitted.
	/// - Returns: a signal where the values are arrays of values from `self`, accumulated according to `windows`
	public func window<Interface: SignalInterface>(windows: Interface) -> Signal<Signal<OutputValue>> where Interface.OutputValue: SignalInterface {
		return combine(windows.valueDurations { s in s }, initialState: [Int: SignalInput<OutputValue>]()) { (children: inout [Int: SignalInput<OutputValue>], cr: EitherResult2<OutputValue, (Int, Interface.OutputValue?)>, next: SignalNext<Signal<OutputValue>>) in
			switch cr {
			case .result1(.success(let v)):
				for index in children.keys {
					if let c = children[index] {
						c.send(value: v)
					}
				}
			case .result1(.failure(let e)):
				next.send(error: e)
			case .result2(.success(let index, .some)):
				let (i, s) = Signal<OutputValue>.create()
				children[index] = i
				next.send(value: s)
			case .result2(.success(let index, .none)):
				if let c = children[index] {
					c.close()
					children.removeValue(forKey: index)
				}
			case .result2(.failure(let e)):
				next.send(error: e)
			}
		}
	}
	
	/// Implementation of [Reactive X operator "Window"](http://reactivex.io/documentation/operators/window.html) for buffers of fixed length and a fixed number of values separating starts.
	///
	/// - Note: equivalent to "buffer" method with same parameters
	///
	/// - Parameters:
	///   - count: the number of separate values to accumulate before emitting an array of values
	///   - skip: the stride between the start of each new buffer (can be smaller than `count`, resulting in overlapping buffers)
	/// - Returns: a signal where the values are arrays of length `count` of values from `self`, with start values separated by `skip`
	public func window(count: UInt, skip: UInt) -> Signal<Signal<OutputValue>> {
		let multi = multicast()
		
		// Create the two listeners to the "multi" signal carefully so that the window signal is *first* (so it reaches the buffer before the value signal)
		let windowSignal = multi.stride(count: Int(skip)).map { v in
			// `count - 1` is the index of the count-th element but since `valuesSignal` will resolve before this, we need to fire 1 element sooner, hence `count - 2`
			multi.elementAt(count - 2).ignoreElements(outputType: OutputValue.self)
		}
		
		return multi.window(windows: windowSignal)
	}
	
	/// Implementation of [Reactive X operator "Window"](http://reactivex.io/documentation/operators/window.html) for non-overlapping, periodic buffer start times and possibly limited buffer sizes.
	///
	/// - Note: equivalent to "buffer" method with same parameters
	///
	/// - Parameters:
	///   - interval: the number of seconds between the start of each buffer
	///   - count: the number of separate values to accumulate before emitting an array of values
	///   - continuous: if `true` (default), the `timeshift` periodic timer runs continuously (empty buffers may be emitted if a timeshift elapses without any source signals). If `false`, the periodic timer does start until the first value is received from the source and the periodic timer is paused when a buffer is emitted.
	///   - context: context where the timer will run
	/// - Returns: a signal where the values are arrays of values from `self`, accumulated according to `windows`
	public func window(interval: DispatchTimeInterval, count: Int = Int.max, continuous: Bool = true, context: Exec = .direct) -> Signal<Signal<OutputValue>> {
		let multi = multicast()
		
		// Create the two listeners to the "multi" signal carefully so that the raw signal is *first* (so it reaches the buffer before the boundary signal)
		let valuesSignal = multi.map { v in v }
		let boundarySignal = multi.timedCountedBoundary(interval: interval, count: count, continuous: continuous, context: context)
		
		return valuesSignal.window(boundaries: boundarySignal)
	}
	
	/// Implementation of [Reactive X operator "Window"](http://reactivex.io/documentation/operators/window.html) for non-overlapping buffers of fixed length.
	///
	/// - Note: this is just a convenience wrapper around `buffer(count:skip:behavior)` where `skip` equals `count`.
	/// - Note: equivalent to "buffer" method with same parameters
	///
	/// - Parameter count: the number of separate values to accumulate before emitting an array of values
	/// - Returns: a signal where the values are arrays of values from `self`, accumulated according to `count`
	public func window(count: UInt) -> Signal<Signal<OutputValue>> {
		return window(count: count, skip: count)
	}
	
	/// Implementation of [Reactive X operator "Window"](http://reactivex.io/documentation/operators/window.html) for periodic buffer start times and fixed duration buffers.
	///
	/// - Note: this is just a convenience wrapper around `buffer(windows:behaviors)` where the `windows` signal contains `timerSignal` signals contained in a `Signal.interval` signal.
	/// - Note: equivalent to "buffer" method with same parameters
	///
	/// - Parameters:
	///   - interval: the duration of each buffer, in seconds
	///   - timeshift: the number of seconds between the start of each buffer (if smaller than `interval`, buffers will overlap).
	///   - context: context where the timer will run
	/// - Returns: a signal where the values are arrays of values from `self`, accumulated according to `windows`
	public func window(interval: DispatchTimeInterval, timeshift: DispatchTimeInterval, context: Exec = .direct) -> Signal<Signal<OutputValue>> {
		return window(windows: Signal.interval(timeshift, initial: .seconds(0), context: context).map { v in Signal<Void>.timer(interval: interval, context: context) })
	}
	
	/// Implementation of [Reactive X operator "Debounce"](http://reactivex.io/documentation/operators/debounce.html)
	///
	/// - Parameters:
	///   - interval: the duration over which to drop values.
	///   - flushOnClose: if true, then any buffered value is sent before closing, if false (default) then the buffered value is discarded when a close occurs
	///   - context: context where the timer will run
	/// - Returns: a signal where values are emitted after a `interval` but only if no another value occurs during that `interval`.
	public func debounce(interval: DispatchTimeInterval, flushOnClose: Bool = false, context: Exec = .direct) -> Signal<OutputValue> {
		let serialContext = context.serialized()
		let (mergedInput, signal) = Signal<OutputValue>.createMergedInput()
		let intermediate = transform(initialState: nil, context: serialContext) { (timer: inout Signal<OutputValue>?, result: Result<OutputValue>, next: SignalNext<OutputValue>) in
			switch result {
			case .success(let v):
				if let oldTimer = timer {
					mergedInput.remove(oldTimer)
				}
				let newTimer = Signal<OutputValue>.timer(interval: interval, value: v, context: serialContext)
				mergedInput.add(newTimer, closePropagation: .none, removeOnDeactivate: true)
				timer = newTimer
			case .failure(let e):
				next.send(error: e)
			}
		}
		mergedInput.add(intermediate, closePropagation: .all, removeOnDeactivate: false)
		return signal
	}
	
	/// Implementation of [Reactive X operator "throttleFirst"](http://reactivex.io/documentation/operators/sample.html)
	///
	/// - Note: this is largely the reverse of `debounce`.
	///
	/// - Parameters:
	///   - interval: the duration over which to drop values.
	///   - context: context where the timer will run
	/// - Returns: a signal where a timer is started when a value is received and emitted and further values received within that `interval` will be dropped.
	public func throttleFirst(interval: DispatchTimeInterval, context: Exec = .direct) -> Signal<OutputValue> {
		let timerQueue = context.serialized()
		var timer: Lifetime? = nil
		return transform(initialState: nil, context: timerQueue) { (cleanup: inout OnDelete?, r: Result<OutputValue>, n: SignalNext<OutputValue>) -> Void in
			cleanup = cleanup ?? OnDelete {
				timer = nil
			}
			
			switch r {
			case .failure(let e):
				n.send(error: e)
			case .success(let v) where timer == nil:
				n.send(value: v)
				timer = timerQueue.singleTimer(interval: interval) {
					timer = nil
				}
			default:
				break
			}
		}
	}
}

extension SignalInterface where OutputValue: Hashable {
	/// Implementation of [Reactive X operator "distinct"](http://reactivex.io/documentation/operators/distinct.html)
	///
	/// - Returns: a signal where all values received are remembered and only values not previously received are emitted.
	public func distinct() -> Signal<OutputValue> {
		return transform(initialState: Set<OutputValue>()) { (previous: inout Set<OutputValue>, r: Result<OutputValue>, n: SignalNext<OutputValue>) -> Void in
			switch r {
			case .success(let v):
				if !previous.contains(v) {
					previous.insert(v)
					n.send(value: v)
				}
			case .failure(let e):
				n.send(error: e)
			}
		}
	}
}

extension SignalInterface where OutputValue: Equatable {
	/// Implementation of [Reactive X operator "distinct"](http://reactivex.io/documentation/operators/distinct.html)
	///
	/// - Returns: a signal that emits the first value but then emits subsequent values only when they are different to the previous value.
	public func distinctUntilChanged() -> Signal<OutputValue> {
		return transform(initialState: nil) { (previous: inout OutputValue?, r: Result<OutputValue>, n: SignalNext<OutputValue>) -> Void in
			switch r {
			case .success(let v):
				if previous != v {
					previous = v
					n.send(value: v)
				}
			case .failure(let e):
				n.send(error: e)
			}
		}
	}
}

extension SignalInterface {
	/// Implementation of [Reactive X operator "distinct"](http://reactivex.io/documentation/operators/distinct.html)
	///
	/// - Parameters:
	///   - context: the `Exec` where `comparator` will be evaluated (default: .direct).
	///   - comparator: a function taking two parameters (the previous and current value in the signal) which should return `false` to indicate the current value should be emitted.
	/// - Returns: a signal that emits the first value but then emits subsequent values only if the function `comparator` returns `false` when passed the previous and current values.
	public func distinctUntilChanged(context: Exec = .direct, compare: @escaping (OutputValue, OutputValue) -> Bool) -> Signal<OutputValue> {
		return transform(initialState: nil) { (previous: inout OutputValue?, r: Result<OutputValue>, n: SignalNext<OutputValue>) -> Void in
			switch r {
			case .success(let v):
				if let p = previous, compare(p, v) {
					// no action required
				} else {
					n.send(value: v)
				}
				previous = v
			case .failure(let e):
				n.send(error: e)
			}
		}
	}
	
	/// Implementation of [Reactive X operator "elementAt"](http://reactivex.io/documentation/operators/elementat.html)
	///
	/// - Parameter index: identifies the element to be emitted.
	/// - Returns: a signal that emits the zero-indexed element identified by `index` and then closes.
	public func elementAt(_ index: UInt) -> Signal<OutputValue> {
		return transform(initialState: 0, context: .direct) { (curr: inout UInt, r: Result<OutputValue>, n: SignalNext<OutputValue>) -> Void in
			switch r {
			case .success(let v) where curr == index:
				n.send(value: v)
				n.close()
			case .success:
				break
			case .failure(let e):
				n.send(error: e)
			}
			curr += 1
		}
	}
	
	/// Implementation of [Reactive X operator "filter"](http://reactivex.io/documentation/operators/filter.html)
	///
	/// - Parameters:
	///   - context: the `Exec` where `matching` will be evaluated (default: .direct).
	///   - matching: a function which is passed the current value and should return `true` to indicate the value should be emitted.
	/// - Returns: a signal that emits received values only if the function `matching` returns `true` when passed the value.
	public func filter(context: Exec = .direct, matching: @escaping (OutputValue) -> Bool) -> Signal<OutputValue> {
		return transform(context: context) { (r: Result<OutputValue>, n: SignalNext<OutputValue>) -> Void in
			switch r {
			case .success(let v) where matching(v):
				n.send(value: v)
			case .success:
				break
			case .failure(let e):
				n.send(error: e)
			}
		}
	}
	
	/// Implementation of [Reactive X operator "ofType"](http://reactivex.io/documentation/operators/filter.html)
	///
	/// - Parameters:
	///   - type: values will be filtered to this type (NOTE: only the *static* type of this parameter is considered – if the runtime type is more specific, that will be ignored).
	/// - Returns: a signal that emits received values only if the value can be dynamically cast to the type `U`, specified statically by `type`.
	public func ofType<U>(_ type: U.Type) -> Signal<U> {
		return self.transform(initialState: 0) { (curr: inout Int, r: Result<OutputValue>, n: SignalNext<U>) -> Void in
			switch r {
			case .success(let v as U):
				n.send(value: v)
			case .success:
				break
			case .failure(let e):
				n.send(error: e)
			}
		}
	}
	
	/// Implementation of [Reactive X operator "first"](http://reactivex.io/documentation/operators/first.html)
	///
	/// - Parameters:
	///   - context: the `Exec` where `matching` will be evaluated (default: .direct).
	///   - matching: run for each value until it returns `true`
	/// - Returns: a signal that, when an error is received, emits the first value (if any) in the signal where `matching` returns `true` when invoked with the value, followed by the error.
	public func first(context: Exec = .direct, matching: @escaping (OutputValue) -> Bool = { _ in true }) -> Signal<OutputValue> {
		return transform(context: context) { (r: Result<OutputValue>, n: SignalNext<OutputValue>) -> Void in
			switch r {
			case .success(let v) where matching(v):
				n.send(value: v)
				n.close()
			case .success:
				break
			case .failure(let e):
				n.send(error: e)
			}
		}
	}
	
	/// Implementation of [Reactive X operator "single"](http://reactivex.io/documentation/operators/first.html)
	///
	/// - Parameters:
	///   - context: the `Exec` where `matching` will be evaluated (default: .direct).
	///   - matching: run for each value
	/// - Returns: a signal that, if a single value in the sequence, when passed to `matching` returns `true`, then that value will be returned, followed by a SignalComplete.closed when the input signal closes (otherwise a SignalComplete.closed will be emitted without emitting any prior values).
	public func single(context: Exec = .direct, matching: @escaping (OutputValue) -> Bool = { _ in true }) -> Signal<OutputValue> {
		return transform(initialState: nil, context: context) { (state: inout (firstMatch: OutputValue, unique: Bool)?, r: Result<OutputValue>, n: SignalNext<OutputValue>) -> Void in
			switch r {
			case .success(let v) where matching(v):
				if let s = state {
					state = (firstMatch: s.firstMatch, unique: false)
				} else {
					state = (firstMatch: v, unique: true)
				}
			case .success:
				break
			case .failure:
				if let s = state, s.unique == true {
					n.send(value: s.firstMatch)
				}
				n.send(result: r)
			}
		}
	}
	
	/// Implementation of [Reactive X operator "ignoreElements"](http://reactivex.io/documentation/operators/ignoreelements.html)
	///
	/// - Returns: a signal that emits the input error, when received, otherwise ignores all values.
	public func ignoreElements<U>(outputType: U.Type = U.self) -> Signal<U> {
		return transform { (r: Result<OutputValue>, n: SignalNext<U>) -> Void in
			if case .failure(let e) = r {
				n.send(error: e)
			}
		}
	}
	
	/// Implementation of [Reactive X operator "last"](http://reactivex.io/documentation/operators/last.html)
	///
	/// - Parameters:
	///   - context: the `Exec` where `matching` will be evaluated (default: .direct).
	///   - matching: run for each value
	/// - Returns: a signal that, when an error is received, emits the last value (if any) in the signal where `matching` returns `true` when invoked with the value, followed by the error.
	public func last(context: Exec = .direct, matching: @escaping (OutputValue) -> Bool = { _ in true }) -> Signal<OutputValue> {
		return transform(initialState: nil, context: context) { (last: inout OutputValue?, r: Result<OutputValue>, n: SignalNext<OutputValue>) -> Void in
			switch r {
			case .success(let v) where matching(v): last = v
			case .success: break
			case .failure:
				if let l = last {
					n.send(value: l)
				}
				n.send(result: r)
			}
		}
	}
	
	/// Implementation of [Reactive X operator "sample"](http://reactivex.io/documentation/operators/sample.html)
	///
	/// See also: `debounce` is the equivalent where the sampling interval is time based
	/// See also: `withLatestFrom` always emits, even when the sampled signal hasn't emitted another value during the interval
	///
	/// - Parameter trigger: instructs the result to emit the last value from `self`
	/// - Returns: a signal that, when a value is received from `trigger`, emits the last value (if any) received from `self`.
	public func sample<Interface: SignalInterface>(_ trigger: Interface) -> Signal<OutputValue> {
		return combine(trigger, initialState: nil, context: .direct) { (last: inout OutputValue?, c: EitherResult2<OutputValue, Interface.OutputValue>, n: SignalNext<OutputValue>) -> Void in
			switch (c, last) {
			case (.result1(.success(let v)), _):
				last = v
			case (.result1(.failure(let e)), _):
				n.send(error: e)
			case (.result2(.success), .some(let l)):
				n.send(value: l)
				last = nil
			case (.result2(.success), _):
				break
			case (.result2(.failure(let e)), _):
				n.send(error: e)
			}
		}
	}
	
	/// Implementation of [Reactive X operator "sample"](http://reactivex.io/documentation/operators/sample.html)
	///
	/// - Parameter trigger: instructs the result to emit the last value from `self`
	/// - Returns: a signal that, when a value is received from `trigger`, emits the last value (if any) received from `self`.
	public func throttleFirst<Interface: SignalInterface>(_ trigger: Interface) -> Signal<OutputValue> {
		return combine(trigger, initialState: nil, context: .direct) { (last: inout OutputValue?, c: EitherResult2<OutputValue, Interface.OutputValue>, n: SignalNext<OutputValue>) -> Void in
			switch (c, last) {
			case (.result1(.success(let v)), nil):
				last = v
			case (.result1(.success), _):
				break
			case (.result1(.failure(let e)), _):
				n.send(error: e)
			case (.result2(.success), .some(let l)):
				n.send(value: l)
				last = nil
			case (.result2(.success), _):
				break
			case (.result2(.failure(let e)), _):
				n.send(error: e)
			}
		}
	}
	
	/// Implementation similar to [Reactive X operator "sample"](http://reactivex.io/documentation/operators/sample.html) except that the output is sent every time self emits, not just when sample has changed since self last emitted.
	///
	/// See also: `combineLatest`, `sample` and `throttleFirst` which have similar but slightly different emitting scenarios.
	///
	/// - Parameter sample: the latest value from this signal will be emitted whenever `self` emits
	/// - Returns: a signal that emits the latest value from `sample` each time `self` emits
	public func withLatestFrom<Interface: SignalInterface>(_ sample: Interface) -> Signal<Interface.OutputValue> {
		return combine(sample, initialState: nil, context: .direct) { (last: inout Interface.OutputValue?, c: EitherResult2<OutputValue, Interface.OutputValue>, n: SignalNext<Interface.OutputValue>) -> Void in
<<<<<<< HEAD
			switch (c, last) {
			case (.result1(.success), .some(let l)): n.send(value: l)
			case (.result1(.success), _): break
			case (.result1(.failure(let e)), _): n.send(error: e)
			case (.result2(.success(let v)), _): last = v
			case (.result2(.failure(let e)), _): n.send(error: e)
			}
		}
	}
	
	/// Implementation similar to [Reactive X operator "sample"](http://reactivex.io/documentation/operators/sample.html) except that a function is run to generate the emitted value each time self emits. The function is passed the value emitted from `self` and the last emitted value from the `sample` signal parameter.
	///
	/// See also: `combineLatest`, `sample` and `throttleFirst` which have similar but slightly different emitting scenarios.
	///
	/// - Parameter sample: a signal whose latest value will be used each time `self` emits
	/// - Parameter processor: produces the outputs values
	/// - Returns: a signal that, when a value is received from `trigger`, emits the result or performing `processor`.
	public func withLatestFrom<Interface: SignalInterface, R>(_ sample: Interface, context: Exec = .direct, _ processor: @escaping (OutputValue, Interface.OutputValue) -> R) -> Signal<R> {
		return combine(sample, initialState: nil, context: context) { (last: inout Interface.OutputValue?, c: EitherResult2<OutputValue, Interface.OutputValue>, n: SignalNext<R>) -> Void in
			switch (c, last) {
=======
			switch (c, last) {
			case (.result1(.success), .some(let l)): n.send(value: l)
			case (.result1(.success), _): break
			case (.result1(.failure(let e)), _): n.send(error: e)
			case (.result2(.success(let v)), _): last = v
			case (.result2(.failure(let e)), _): n.send(error: e)
			}
		}
	}
	
	/// Implementation similar to [Reactive X operator "sample"](http://reactivex.io/documentation/operators/sample.html) except that a function is run to generate the emitted value each time self emits. The function is passed the value emitted from `self` and the last emitted value from the `sample` signal parameter.
	///
	/// See also: `combineLatest`, `sample` and `throttleFirst` which have similar but slightly different emitting scenarios.
	///
	/// - Parameter sample: a signal whose latest value will be used each time `self` emits
	/// - Parameter processor: produces the outputs values
	/// - Returns: a signal that, when a value is received from `trigger`, emits the result or performing `processor`.
	public func withLatestFrom<Interface: SignalInterface, R>(_ sample: Interface, context: Exec = .direct, _ processor: @escaping (OutputValue, Interface.OutputValue) -> R) -> Signal<R> {
		return combine(sample, initialState: nil, context: context) { (last: inout Interface.OutputValue?, c: EitherResult2<OutputValue, Interface.OutputValue>, n: SignalNext<R>) -> Void in
			switch (c, last) {
>>>>>>> 814df059
			case (.result1(.success(let left)), .some(let right)): n.send(value: processor(left, right))
			case (.result1(.success), _): break
			case (.result1(.failure(let e)), _): n.send(error: e)
			case (.result2(.success(let v)), _): last = v
			case (.result2(.failure(let e)), _): n.send(error: e)
			}
		}
	}
	
	/// Implementation of [Reactive X operator "skip"](http://reactivex.io/documentation/operators/skip.html)
	///
	/// - Parameter count: the number of values from the start of `self` to drop
	/// - Returns: a signal that drops `count` values from `self` then mirrors `self`.
	public func skip(_ count: Int) -> Signal<OutputValue> {
		return transform(initialState: 0) { (progressCount: inout Int, r: Result<OutputValue>, n: SignalNext<OutputValue>) -> Void in
			switch r {
			case .success(let v) where progressCount >= count: n.send(value: v)
			case .success: break
			case .failure(let e): n.send(error: e)
			}
			progressCount = progressCount + 1
		}
	}
	
	/// Implementation of [Reactive X operator "skipLast"](http://reactivex.io/documentation/operators/skiplast.html)
	///
	/// - Parameter count: the number of values from the end of `self` to drop
	/// - Returns: a signal that buffers `count` values from `self` then for each new value received from `self`, emits the oldest value in the buffer. When `self` closes, all remaining values in the buffer are discarded.
	public func skipLast(_ count: Int) -> Signal<OutputValue> {
		return transform(initialState: Array<OutputValue>()) { (buffer: inout Array<OutputValue>, r: Result<OutputValue>, n: SignalNext<OutputValue>) -> Void in
			switch r {
			case .success(let v):
				buffer.append(v)
				if buffer.count > count {
					n.send(value: buffer.removeFirst())
				}
			case .failure(let e): n.send(error: e)
			}
		}
	}
	
	/// Implementation of [Reactive X operator "skip"](http://reactivex.io/documentation/operators/skip.html)
	///
	/// - Parameter count: the number of values from the start of `self` to emit
	/// - Returns: a signal that emits `count` values from `self` then closes.
	public func take(_ count: Int) -> Signal<OutputValue> {
		return transform(initialState: 0) { (progressCount: inout Int, r: Result<OutputValue>, n: SignalNext<OutputValue>) -> Void in
			progressCount = progressCount + 1
			switch r {
			case .success(let v) where progressCount >= count:
				n.send(value: v)
				n.close()
			case .success(let v): n.send(value: v)
			case .failure(let e): n.send(error: e)
			}
		}
	}
	
	/// Implementation of [Reactive X operator "skipLast"](http://reactivex.io/documentation/operators/skiplast.html)
	///
	/// - Parameter count: the number of values from the end of `self` to emit
	/// - Returns: a signal that buffers `count` values from `self` then for each new value received from `self`, drops the oldest value in the buffer. When `self` closes, all values in the buffer are emitted, followed by the close.
	public func takeLast(_ count: Int) -> Signal<OutputValue> {
		return transform(initialState: Array<OutputValue>()) { (buffer: inout Array<OutputValue>, r: Result<OutputValue>, n: SignalNext<OutputValue>) -> Void in
			switch r {
			case .success(let v):
				buffer.append(v)
				if buffer.count > count {
					buffer.removeFirst()
				}
			case .failure(let e):
				for v in buffer {
					n.send(value: v)
				}
				n.send(error: e)
			}
		}
	}
}

extension SignalInterface {
	/// - Note: the [Reactive X operators "And", "Then" and "When"](http://reactivex.io/documentation/operators/and-then-when.html) are considered unnecessary, given the slightly different implementation of `CwlSignal.Signal.zip` which produces tuples (rather than producing a non-structural type) and is hence equivalent to `and`+`then`.
}

extension SignalInterface {
	/// Implementation of [Reactive X operator "combineLatest"](http://reactivex.io/documentation/operators/combinelatest.html) for two observed signals.
	///
	/// - Parameters:
	///   - second: an observed signal.
	///   - context: the `Exec` where `processor` will be evaluated (default: .direct).
	///   - processor: invoked with the most recent values of the observed signals (or nil if a signal has not yet emitted a value) when any of the observed signals emits a value
	/// - Returns: a signal that emits the values from the processor and closes when any of the observed signals closes
	public func combineLatest<U: SignalInterface, V>(_ second: U, context: Exec = .direct, _ processor: @escaping (OutputValue, U.OutputValue) -> V) -> Signal<V> {
		return combine(second, initialState: (nil, nil), context: context) { (state: inout (OutputValue?, U.OutputValue?), r: EitherResult2<OutputValue, U.OutputValue>, n: SignalNext<V>) -> Void in
			switch r {
			case .result1(.success(let v)): state = (v, state.1)
			case .result2(.success(let v)): state = (state.0, v)
			case .result1(.failure(let e)): n.send(error: e); return
			case .result2(.failure(let e)): n.send(error: e); return
			}
			if let v0 = state.0, let v1 = state.1 {
				n.send(value: processor(v0, v1))
			}
		}
	}

	public static func combineLatest<U: SignalInterface, V>(_ first: Self, _ second: U, context: Exec = .direct, _ processor: @escaping (OutputValue, U.OutputValue) -> V) -> Signal<V> {
		return first.combineLatest(second, context: context, processor)
	}
	
	/// Implementation of [Reactive X operator "combineLatest"](http://reactivex.io/documentation/operators/combinelatest.html) for three observed signals.
	///
	/// - Parameters:
	///   - second: an observed signal.
	///   - third: an observed signal.
	///   - context: the `Exec` where `processor` will be evaluated (default: .direct).
	///   - processor: invoked with the most recent values of the observed signals (or nil if a signal has not yet emitted a value) when any of the observed signals emits a value
	/// - Returns: a signal that emits the values from the processor and closes when any of the observed signals closes
	public func combineLatest<U: SignalInterface, V: SignalInterface, W>(_ second: U, _ third: V, context: Exec = .direct, _ processor: @escaping (OutputValue, U.OutputValue, V.OutputValue) -> W) -> Signal<W> {
		return combine(second, third, initialState: (nil, nil, nil), context: context) { (state: inout (OutputValue?, U.OutputValue?, V.OutputValue?), r: EitherResult3<OutputValue, U.OutputValue, V.OutputValue>, n: SignalNext<W>) -> Void in
			switch r {
			case .result1(.success(let v)): state = (v, state.1, state.2)
			case .result2(.success(let v)): state = (state.0, v, state.2)
			case .result3(.success(let v)): state = (state.0, state.1, v)
			case .result1(.failure(let e)): n.send(error: e); return
			case .result2(.failure(let e)): n.send(error: e); return
			case .result3(.failure(let e)): n.send(error: e); return
			}
			if let v0 = state.0, let v1 = state.1, let v2 = state.2 {
				n.send(value: processor(v0, v1, v2))
			}
		}
	}


	public static func combineLatest<U: SignalInterface, V: SignalInterface, W>(_ first: Self, _ second: U, _ third: V, context: Exec = .direct, _ processor: @escaping (OutputValue, U.OutputValue, V.OutputValue) -> W) -> Signal<W> {
		return first.combineLatest(second, third, context: context, processor)
	}
	
	/// Implementation of [Reactive X operator "combineLatest"](http://reactivex.io/documentation/operators/combinelatest.html) for four observed signals.
	///
	/// - Note: support for multiple listeners and reactivation is determined by the specified `behavior`.
	///
	/// - Parameters:
	///   - second: an observed signal.
	///   - third: an observed signal.
	///   - fourth: an observed signal.
	///   - context: the `Exec` where `processor` will be evaluated (default: .direct).
	///   - processor: invoked with the most recent values of the observed signals (or nil if a signal has not yet emitted a value) when any of the observed signals emits a value
	/// - Returns: a signal that emits the values from the processor and closes when any of the observed signals closes
	public func combineLatest<U: SignalInterface, V: SignalInterface, W: SignalInterface, X>(_ second: U, _ third: V, _ fourth: W, context: Exec = .direct, _ processor: @escaping (OutputValue, U.OutputValue, V.OutputValue, W.OutputValue) -> X) -> Signal<X> {
		return combine(second, third, fourth, initialState: (nil, nil, nil, nil), context: context) { (state: inout (OutputValue?, U.OutputValue?, V.OutputValue?, W.OutputValue?), r: EitherResult4<OutputValue, U.OutputValue, V.OutputValue, W.OutputValue>, n: SignalNext<X>) -> Void in
			switch r {
			case .result1(.success(let v)): state = (v, state.1, state.2, state.3)
			case .result2(.success(let v)): state = (state.0, v, state.2, state.3)
			case .result3(.success(let v)): state = (state.0, state.1, v, state.3)
			case .result4(.success(let v)): state = (state.0, state.1, state.2, v)
			case .result1(.failure(let e)): n.send(error: e); return
			case .result2(.failure(let e)): n.send(error: e); return
			case .result3(.failure(let e)): n.send(error: e); return
			case .result4(.failure(let e)): n.send(error: e); return
			}
			if let v0 = state.0, let v1 = state.1, let v2 = state.2, let v3 = state.3 {
				n.send(value: processor(v0, v1, v2, v3))
			}
		}
	}

	public static func combineLatest<U: SignalInterface, V: SignalInterface, W: SignalInterface, X>(_ first: Self, _ second: U, _ third: V, _ fourth: W, context: Exec = .direct, _ processor: @escaping (OutputValue, U.OutputValue, V.OutputValue, W.OutputValue) -> X) -> Signal<X> {
		return first.combineLatest(second, third, fourth, context: context, processor)
	}
	
	/// Implementation of [Reactive X operator "combineLatest"](http://reactivex.io/documentation/operators/combinelatest.html) for five observed signals.
	///
	/// - Note: support for multiple listeners and reactivation is determined by the specified `behavior`.
	///
	/// - Parameters:
	///   - second: an observed signal.
	///   - third: an observed signal.
	///   - fourth: an observed signal.
	///   - fifth: an observed signal.
	///   - context: the `Exec` where `processor` will be evaluated (default: .direct).
	///   - processor: invoked with the most recent values of the observed signals (or nil if a signal has not yet emitted a value) when any of the observed signals emits a value
	/// - Returns: a signal that emits the values from the processor and closes when any of the observed signals closes
	public func combineLatest<U: SignalInterface, V: SignalInterface, W: SignalInterface, X: SignalInterface, Y>(_ second: U, _ third: V, _ fourth: W, _ fifth: X, context: Exec = .direct, _ processor: @escaping (OutputValue, U.OutputValue, V.OutputValue, W.OutputValue, X.OutputValue) -> Y) -> Signal<Y> {
		return combine(second, third, fourth, fifth, initialState: (nil, nil, nil, nil, nil), context: context) { (state: inout (OutputValue?, U.OutputValue?, V.OutputValue?, W.OutputValue?, X.OutputValue?), r: EitherResult5<OutputValue, U.OutputValue, V.OutputValue, W.OutputValue, X.OutputValue>, n: SignalNext<Y>) -> Void in
			switch r {
			case .result1(.success(let v)): state = (v, state.1, state.2, state.3, state.4)
			case .result2(.success(let v)): state = (state.0, v, state.2, state.3, state.4)
			case .result3(.success(let v)): state = (state.0, state.1, v, state.3, state.4)
			case .result4(.success(let v)): state = (state.0, state.1, state.2, v, state.4)
			case .result5(.success(let v)): state = (state.0, state.1, state.2, state.3, v)
			case .result1(.failure(let e)): n.send(error: e); return
			case .result2(.failure(let e)): n.send(error: e); return
			case .result3(.failure(let e)): n.send(error: e); return
			case .result4(.failure(let e)): n.send(error: e); return
			case .result5(.failure(let e)): n.send(error: e); return
			}
			if let v0 = state.0, let v1 = state.1, let v2 = state.2, let v3 = state.3, let v4 = state.4 {
				n.send(value: processor(v0, v1, v2, v3, v4))
			}
		}
	}

	public static func combineLatest<U: SignalInterface, V: SignalInterface, W: SignalInterface, X: SignalInterface, Y>(_ first: Self, _ second: U, _ third: V, _ fourth: W, _ fifth: X, context: Exec = .direct, _ processor: @escaping (OutputValue, U.OutputValue, V.OutputValue, W.OutputValue, X.OutputValue) -> Y) -> Signal<Y> {
		return first.combineLatest(second, third, fourth, fifth, context: context, processor)
	}
	
	/// Implementation of [Reactive X operator "join"](http://reactivex.io/documentation/operators/join.html)
	///
	/// - Note: support for multiple listeners and reactivation is determined by the specified `behavior`.
	///
	/// - Parameters:
	///   - withRight: an observed signal
	///   - leftEnd: function invoked when a value is received from `self`. The resulting signal is observed and the time until signal close is treated as a duration "window" that started with the received `self` value.
	///   - rightEnd: function invoked when a value is received from `right`. The resulting signal is observed and the time until signal close is treated as a duration "window" that started with the received `right` value.
	///   - context: the `Exec` where `processor` will be evaluated (default: .direct).
	///   - processor: invoked with the corresponding `left` and `right` values when a `left` value is emitted during a `right`->`rightEnd` window or a `right` value is received during a `left`->`leftEnd` window
	/// - Returns: a signal that emits the values from the processor and closes when any of the last of the observed windows closes.
	public func intersect<U: SignalInterface, V: SignalInterface, W: SignalInterface, X>(withRight: U, leftEnd: @escaping (OutputValue) -> V, rightEnd: @escaping (U.OutputValue) -> W, context: Exec = .direct, _ processor: @escaping ((OutputValue, U.OutputValue)) -> X) -> Signal<X> {
		let leftDurations = valueDurations({ t in leftEnd(t).takeWhile { _ in false } })
		let rightDurations = withRight.valueDurations({ u in rightEnd(u).takeWhile { _ in false } })
		let a = leftDurations.combine(rightDurations, initialState: ([Int: OutputValue](), [Int: U.OutputValue]())) { (state: inout (activeLeft: [Int: OutputValue], activeRight: [Int: U.OutputValue]), cr: EitherResult2<(Int, OutputValue?), (Int, U.OutputValue?)>, next: SignalNext<(OutputValue, U.OutputValue)>) in
			switch cr {
			case .result1(.success(let leftIndex, .some(let leftValue))):
				state.activeLeft[leftIndex] = leftValue
				state.activeRight.sorted { $0.0 < $1.0 }.forEach { tuple in next.send(value: (leftValue, tuple.value)) }
			case .result2(.success(let rightIndex, .some(let rightValue))):
				state.activeRight[rightIndex] = rightValue
				state.activeLeft.sorted { $0.0 < $1.0 }.forEach { tuple in next.send(value: (tuple.value, rightValue)) }
			case .result1(.success(let leftIndex, .none)): state.activeLeft.removeValue(forKey: leftIndex)
			case .result2(.success(let rightIndex, .none)): state.activeRight.removeValue(forKey: rightIndex)
			default: next.close()
			}
		}
		return a.map(context: context, processor)
	}
	
	/// Implementation of [Reactive X operator "groupJoin"](http://reactivex.io/documentation/operators/join.html)
	///
	/// - Parameters:
	///   - withRight: an observed signal.
	///   - leftEnd: function invoked when a value is received from `self`. The resulting signal is observed and the time until signal close is treated as a duration "window" that started with the received `self` value.
	///   - rightEnd: function invoked when a value is received from `right`. The resulting signal is observed and the time until signal close is treated as a duration "window" that started with the received `right` value.
	///   - context: the `Exec` where `processor` will be evaluated (default: .direct).
	///   - processor: when a `left` value is received, this function is invoked with the `left` value and a `Signal` that will emit all the `right` values encountered until the `left`->`leftEnd` window closes. The value returned by this function will be emitted as part of the `Signal` returned from `groupIntersect`.
	/// - Returns: a signal that emits the values from the processor and closes when any of the last of the observed windows closes.
	public func groupIntersect<U: SignalInterface, V: SignalInterface, W: SignalInterface, X>(withRight: U, leftEnd: @escaping (OutputValue) -> V, rightEnd: @escaping (U.OutputValue) -> W, context: Exec = .direct, _ processor: @escaping ((OutputValue, Signal<U.OutputValue>)) -> X) -> Signal<X> {
		let leftDurations = valueDurations({ u in leftEnd(u).takeWhile { _ in false } })
		let rightDurations = withRight.valueDurations({ u in rightEnd(u).takeWhile { _ in false } })
		return leftDurations.combine(rightDurations, initialState: ([Int: SignalInput<U.OutputValue>](), [Int: U.OutputValue]())) { (state: inout (activeLeft: [Int: SignalInput<U.OutputValue>], activeRight: [Int: U.OutputValue]), cr: EitherResult2<(Int, OutputValue?), (Int, U.OutputValue?)>, next: SignalNext<(OutputValue, Signal<U.OutputValue>)>) in
			switch cr {
			case .result1(.success(let leftIndex, .some(let leftValue))):
				let (li, ls) = Signal<U.OutputValue>.create()
				state.activeLeft[leftIndex] = li
				next.send(value: (leftValue, ls))
				state.activeRight.sorted { $0.0 < $1.0 }.forEach { tuple in li.send(value: tuple.value) }
			case .result2(.success(let rightIndex, .some(let rightValue))):
				state.activeRight[rightIndex] = rightValue
				state.activeLeft.sorted { $0.0 < $1.0 }.forEach { tuple in tuple.value.send(value: rightValue) }
			case .result1(.success(let leftIndex, .none)):
				_ = state.activeLeft[leftIndex]?.close()
				state.activeLeft.removeValue(forKey: leftIndex)
			case .result2(.success(let rightIndex, .none)):
				state.activeRight.removeValue(forKey: rightIndex)
			default: next.close()
			}
		}.map(context: context, processor)
	}
}

extension Signal {	
	/// Implementation of [Reactive X operator "merge"](http://reactivex.io/documentation/operators/merge.html) where the output closes only when the last source closes.
	///
	/// - Parameter sources: a variable parameter list of `Signal<OutputValue>` instances that are merged with `self` to form the result.
	/// - Returns: a signal that emits every value from every `sources` input `signal`.
	public func merge<S: Sequence>(sequence: S) -> Signal<OutputValue> where S.Iterator.Element == Signal<OutputValue> {
		let (mergedInput, sig) = Signal<OutputValue>.createMergedInput(onLastInputClosed: SignalComplete.closed)
		mergedInput.add(signal, closePropagation: .errors)
		for s in sequence {
			mergedInput.add(s, closePropagation: .errors)
		}
		return sig
	}
	
	/// Implementation of [Reactive X operator "merge"](http://reactivex.io/documentation/operators/merge.html) where the output closes only when the last source closes.
	///
	/// NOTE: the signal closes as `SignalComplete.cancelled` when the last output closes. For other closing semantics, use `Signal.mergSetAndSignal` instead.
	///
	/// - Parameter sources: an `Array` where `signal` is merged into the result.
	/// - Returns: a signal that emits every value from every `sources` input `signal`.
	public static func merge<S: Sequence>(sequence: S) -> Signal<OutputValue> where S.Iterator.Element == Signal<OutputValue> {
		let (mergedInput, sig) = Signal<OutputValue>.createMergedInput(onLastInputClosed: SignalComplete.closed)
		var sequenceEmpty = true
		for s in sequence {
			mergedInput.add(s, closePropagation: .errors)
			sequenceEmpty = false
		}
		if sequenceEmpty {
			return Signal<OutputValue>.preclosed()
		}
		return sig
	}
	
	/// Implementation of [Reactive X operator "merge"](http://reactivex.io/documentation/operators/merge.html) where the output closes only when the last source closes.
	///
	/// - Parameter sources: an `Array` where `signal` is merged into the result.
	/// - Returns: a signal that emits every value from every `sources` input `signal`.
	public static func merge(_ sources: Signal<OutputValue>...) -> Signal<OutputValue> {
		return merge(sequence: sources)
	}
}

extension SignalInterface {
	/// Implementation of [Reactive X operator "merge"](http://reactivex.io/documentation/operators/merge.html) where the output closes only when the last source closes.
	///
	/// - Parameter sources: a variable parameter list of `Signal<OutputValue>` instances that are merged with `self` to form the result.
	/// - Returns: a signal that emits every value from every `sources` input `signal`.
	public func merge(_ sources: Signal<OutputValue>...) -> Signal<OutputValue> {
		let (mergedInput, sig) = Signal<OutputValue>.createMergedInput(onLastInputClosed: SignalComplete.closed)
		mergedInput.add(signal, closePropagation: .errors)
		for s in sources {
			mergedInput.add(s, closePropagation: .errors)
		}
		return sig
	}
	
	/// Implementation of [Reactive X operator "startWith"](http://reactivex.io/documentation/operators/startwith.html)
	///
	/// - Parameter sequence: a sequence of values.
	/// - Returns: a signal that emits every value from `sequence` immediately before it starts mirroring `self`.
	public func startWith<S: Sequence>(sequence: S) -> Signal<OutputValue> where S.Iterator.Element == OutputValue {
		return Signal.from(sequence).combine(signal, initialState: false) { (alreadySent: inout Bool, r: EitherResult2<OutputValue, OutputValue>, n: SignalNext<OutputValue>) in
			switch r {
			case .result1(.success(let v)):
				if !alreadySent {
					n.send(value: v)
				}
			case .result1(.failure):
				alreadySent = true
			case .result2(.success(let v)):
				if !alreadySent {
					n.send(sequence: sequence)
					alreadySent = true
				}
				n.send(value: v)
			case .result2(.failure(let e)):
				if !alreadySent {
					n.send(sequence: sequence)
					alreadySent = true
				}
				n.send(error: e)
			}
		}
	}
	
	/// Implementation of [Reactive X operator "startWith"](http://reactivex.io/documentation/operators/startwith.html)
	///
	/// - Parameter value: a value.
	/// - Returns: a signal that emits the value immediately before it starts mirroring `self`.
	public func startWith(_ values: OutputValue...) -> Signal<OutputValue> {
		return startWith(sequence: values)
	}
	
	/// Implementation of [Reactive X operator "endWith"](http://reactivex.io/documentation/operators/endwith.html)
	///
	/// - Returns: a signal that emits every value from `sequence` on activation and then mirrors `self`.
	public func endWith<U: Sequence>(sequence: U, conditional: @escaping (Error) -> Error? = { e in e }) -> Signal<OutputValue> where U.Iterator.Element == OutputValue {
		return transform() { (r: Result<OutputValue>, n: SignalNext<OutputValue>) in
			switch r {
			case .success(let v): n.send(value: v)
			case .failure(let e):
				if let newEnd = conditional(e) {
					sequence.forEach { n.send(value: $0) }
					n.send(error: newEnd)
				} else {
					n.send(error: e)
				}
			}
		}
	}
	
	/// Implementation of [Reactive X operator "endWith"](http://reactivex.io/documentation/operators/endwith.html)
	///
	/// - Returns: a signal that emits every value from `sequence` on activation and then mirrors `self`.
	public func endWith(_ values: OutputValue..., conditional: @escaping (Error) -> Error? = { e in e }) -> Signal<OutputValue> {
		return endWith(sequence: values)
	}

	/// Implementation of [Reactive X operator "switch"](http://reactivex.io/documentation/operators/switch.html)
	///
	/// See also: `flatMapLatest` (emits values from the latest `Signal` to start emitting)
	///
	/// NOTE: ideally, this would not be a static function but a OutputValue == Signal<U> conditional extension. Without higher-kinded types, this is difficult to express. In a future Swift release this will probably change.
	///
	/// - Parameter signal: each of the inner signals emitted by this outer signal is observed, with the most recent signal emitted from the result
	/// - Returns: a signal that emits the values from the latest `Signal` emitted by `signal`
	public func switchLatest<U>() -> Signal<U> where OutputValue: SignalInterface, OutputValue.OutputValue == U {
		return transformFlatten(initialState: nil, closePropagation: .errors) { (latest: inout Signal<U>?, next: OutputValue, mergedInput: SignalMergedInput<U>) in
			if let l = latest {
				mergedInput.remove(l)
			}
			let s = next.signal
			mergedInput.add(s, closePropagation: .errors, removeOnDeactivate: true)
			latest = s
		}
	}

	/// Implementation of [Reactive X operator "zip"](http://reactivex.io/documentation/operators/zip.html)
	///
	/// - Parameter second: another `Signal`
	/// - Returns: a signal that emits the values from `self`, paired with corresponding value from `with`.
	public func zip<U: SignalInterface>(_ second: U) -> Signal<(OutputValue, U.OutputValue)> {
		return combine(second, initialState: (Array<OutputValue>(), Array<U.OutputValue>(), false, false)) { (queues: inout (first: Array<OutputValue>, second: Array<U.OutputValue>, firstClosed: Bool, secondClosed: Bool), r: EitherResult2<OutputValue, U.OutputValue>, n: SignalNext<(OutputValue, U.OutputValue)>) in
			switch (r, queues.first.first, queues.second.first) {
			case (.result1(.success(let first)), _, .some(let second)):
				n.send(value: (first, second))
				queues.second.removeFirst()
				if (queues.second.isEmpty && queues.secondClosed) {
					n.close()
				}
			case (.result1(.success(let first)), _, _):
				queues.first.append(first)
			case (.result1(.failure(let e)), _, _):
				if queues.first.isEmpty || (queues.second.isEmpty && queues.secondClosed) {
					n.send(error: e)
				} else {
					queues.firstClosed = true
				}
				
			case (.result2(.success(let second)), .some(let first), _):
				n.send(value: (first, second))
				queues.first.removeFirst()
				if (queues.first.isEmpty && queues.firstClosed) {
					n.close()
				}
			case (.result2(.success(let second)), _, _):
				queues.second.append(second)
			case (.result2(.failure(let e)), _, _):
				if queues.second.isEmpty || (queues.first.isEmpty && queues.firstClosed) {
					n.send(error: e)
				} else {
					queues.secondClosed = true
				}
			}
		}
	}
	
	/// Implementation of [Reactive X operator "zip"](http://reactivex.io/documentation/operators/zip.html)
	///
	/// - Parameters:
	///   - second: another `Signal`
	///   - third: another `Signal`
	/// - Returns: a signal that emits the values from `self`, paired with corresponding value from `second` and `third`.
	public func zip<U: SignalInterface, V: SignalInterface>(_ second: U, _ third: V) -> Signal<(OutputValue, U.OutputValue, V.OutputValue)> {
		return combine(second, third, initialState: (Array<OutputValue>(), Array<U.OutputValue>(), Array<V.OutputValue>(), false, false, false)) { (queues: inout (first: Array<OutputValue>, second: Array<U.OutputValue>, third: Array<V.OutputValue>, firstClosed: Bool, secondClosed: Bool, thirdClosed: Bool), r: EitherResult3<OutputValue, U.OutputValue, V.OutputValue>, n: SignalNext<(OutputValue, U.OutputValue, V.OutputValue)>) in
			switch (r, queues.first.first, queues.second.first, queues.third.first) {
			case (.result1(.success(let first)), _, .some(let second), .some(let third)):
				n.send(value: (first, second, third))
				queues.second.removeFirst()
				queues.third.removeFirst()
				if (queues.second.isEmpty && queues.secondClosed) || (queues.third.isEmpty && queues.thirdClosed) {
					n.close()
				}
			case (.result1(.success(let first)), _, _, _):
				queues.first.append(first)
			case (.result1(.failure(let e)), _, _, _):
				if queues.first.isEmpty || (queues.second.isEmpty && queues.secondClosed) || (queues.third.isEmpty && queues.thirdClosed) {
					n.send(error: e)
				} else {
					queues.firstClosed = true
				}
				
			case (.result2(.success(let second)), .some(let first), _, .some(let third)):
				n.send(value: (first, second, third))
				queues.first.removeFirst()
				queues.third.removeFirst()
				if (queues.first.isEmpty && queues.firstClosed) || (queues.third.isEmpty && queues.thirdClosed) {
					n.close()
				}
			case (.result2(.success(let second)), _, _, _):
				queues.second.append(second)
			case (.result2(.failure(let e)), _, _, _):
				if queues.second.isEmpty || (queues.first.isEmpty && queues.firstClosed) || (queues.third.isEmpty && queues.thirdClosed) {
					n.send(error: e)
				} else {
					queues.secondClosed = true
				}
				
			case (.result3(.success(let third)), .some(let first), .some(let second), _):
				n.send(value: (first, second, third))
				queues.first.removeFirst()
				queues.second.removeFirst()
				if (queues.first.isEmpty && queues.firstClosed) || (queues.second.isEmpty && queues.secondClosed) {
					n.close()
				}
			case (.result3(.success(let third)), _, _, _):
				queues.third.append(third)
			case (.result3(.failure(let e)), _, _, _):
				if queues.third.isEmpty || (queues.first.isEmpty && queues.firstClosed) || (queues.second.isEmpty && queues.secondClosed) {
					n.send(error: e)
				} else {
					queues.thirdClosed = true
				}
			}
		}
	}
	
	/// Implementation of [Reactive X operator "zip"](http://reactivex.io/documentation/operators/zip.html)
	///
	/// - Parameters:
	///   - second: another `Signal`
	///   - third: another `Signal`
	///   - fourth: another `Signal`
	/// - Returns: a signal that emits the values from `self`, paired with corresponding value from `second`,`third` and `fourth`.
	public func zip<U: SignalInterface, V: SignalInterface, W: SignalInterface>(_ second: U, _ third: V, _ fourth: W) -> Signal<(OutputValue, U.OutputValue, V.OutputValue, W.OutputValue)> {
		return combine(second, third, fourth, initialState: (Array<OutputValue>(), Array<U.OutputValue>(), Array<V.OutputValue>(), Array<W.OutputValue>(), false, false, false, false)) { (queues: inout (first: Array<OutputValue>, second: Array<U.OutputValue>, third: Array<V.OutputValue>, fourth: Array<W.OutputValue>, firstClosed: Bool, secondClosed: Bool, thirdClosed: Bool, fourthClosed: Bool), r: EitherResult4<OutputValue, U.OutputValue, V.OutputValue, W.OutputValue>, n: SignalNext<(OutputValue, U.OutputValue, V.OutputValue, W.OutputValue)>) in
			switch (r, queues.first.first, queues.second.first, queues.third.first, queues.fourth.first) {
			case (.result1(.success(let first)), _, .some(let second), .some(let third), .some(let fourth)):
				n.send(value: (first, second, third, fourth))
				queues.second.removeFirst()
				queues.third.removeFirst()
				queues.fourth.removeFirst()
				if (queues.second.isEmpty && queues.secondClosed) || (queues.third.isEmpty && queues.thirdClosed) || (queues.fourth.isEmpty && queues.fourthClosed) {
					n.close()
				}
			case (.result1(.success(let first)), _, _, _, _):
				queues.first.append(first)
			case (.result1(.failure(let e)), _, _, _, _):
				if queues.first.isEmpty || (queues.second.isEmpty && queues.secondClosed) || (queues.third.isEmpty && queues.thirdClosed) || (queues.fourth.isEmpty && queues.fourthClosed) {
					n.send(error: e)
				} else {
					queues.firstClosed = true
				}
				
			case (.result2(.success(let second)), .some(let first), _, .some(let third), .some(let fourth)):
				n.send(value: (first, second, third, fourth))
				queues.first.removeFirst()
				queues.third.removeFirst()
				queues.fourth.removeFirst()
				if (queues.first.isEmpty && queues.firstClosed) || (queues.third.isEmpty && queues.thirdClosed) || (queues.fourth.isEmpty && queues.fourthClosed) {
					n.close()
				}
			case (.result2(.success(let second)), _, _, _, _):
				queues.second.append(second)
			case (.result2(.failure(let e)), _, _, _, _):
				if queues.second.isEmpty || (queues.first.isEmpty && queues.firstClosed) || (queues.third.isEmpty && queues.thirdClosed) || (queues.fourth.isEmpty && queues.fourthClosed) {
					n.send(error: e)
				} else {
					queues.secondClosed = true
				}
				
			case (.result3(.success(let third)), .some(let first), .some(let second), _, .some(let fourth)):
				n.send(value: (first, second, third, fourth))
				queues.first.removeFirst()
				queues.second.removeFirst()
				queues.fourth.removeFirst()
				if (queues.first.isEmpty && queues.firstClosed) || (queues.second.isEmpty && queues.secondClosed) || (queues.fourth.isEmpty && queues.fourthClosed) {
					n.close()
				}
			case (.result3(.success(let third)), _, _, _, _):
				queues.third.append(third)
			case (.result3(.failure(let e)), _, _, _, _):
				if queues.third.isEmpty || (queues.first.isEmpty && queues.firstClosed) || (queues.second.isEmpty && queues.secondClosed) || (queues.fourth.isEmpty && queues.fourthClosed) {
					n.send(error: e)
				} else {
					queues.thirdClosed = true
				}
				
			case (.result4(.success(let fourth)), .some(let first), .some(let second), .some(let third), _):
				n.send(value: (first, second, third, fourth))
				queues.first.removeFirst()
				queues.second.removeFirst()
				queues.third.removeFirst()
				if (queues.first.isEmpty && queues.firstClosed) || (queues.second.isEmpty && queues.secondClosed) || (queues.third.isEmpty && queues.thirdClosed) {
					n.close()
				}
			case (.result4(.success(let fourth)), _, _, _, _):
				queues.fourth.append(fourth)
			case (.result4(.failure(let e)), _, _, _, _):
				if queues.fourth.isEmpty || (queues.first.isEmpty && queues.firstClosed) || (queues.second.isEmpty && queues.secondClosed) || (queues.third.isEmpty && queues.thirdClosed) {
					n.send(error: e)
				} else {
					queues.fourthClosed = true
				}
			}
		}
	}
	
	/// Implementation of [Reactive X operator "zip"](http://reactivex.io/documentation/operators/zip.html)
	///
	/// - Parameters:
	///   - second: another `Signal`
	///   - third: another `Signal`
	///   - fourth: another `Signal`
	///   - fifth: another `Signal`
	/// - Returns: a signal that emits the values from `self`, paired with corresponding value from `second`,`third`, `fourth` and `fifth`.
	public func zip<U: SignalInterface, V: SignalInterface, W: SignalInterface, X: SignalInterface>(_ second: U, _ third: V, _ fourth: W, _ fifth: X) -> Signal<(OutputValue, U.OutputValue, V.OutputValue, W.OutputValue, X.OutputValue)> {
		return combine(second, third, fourth, fifth, initialState: (Array<OutputValue>(), Array<U.OutputValue>(), Array<V.OutputValue>(), Array<W.OutputValue>(), Array<X.OutputValue>(), false, false, false, false, false)) { (queues: inout (first: Array<OutputValue>, second: Array<U.OutputValue>, third: Array<V.OutputValue>, fourth: Array<W.OutputValue>, fifth: Array<X.OutputValue>, firstClosed: Bool, secondClosed: Bool, thirdClosed: Bool, fourthClosed: Bool, fifthClosed: Bool), r: EitherResult5<OutputValue, U.OutputValue, V.OutputValue, W.OutputValue, X.OutputValue>, n: SignalNext<(OutputValue, U.OutputValue, V.OutputValue, W.OutputValue, X.OutputValue)>) in
			switch (r, queues.first.first, queues.second.first, queues.third.first, queues.fourth.first, queues.fifth.first) {
			case (.result1(.success(let first)), _, .some(let second), .some(let third), .some(let fourth), .some(let fifth)):
				n.send(value: (first, second, third, fourth, fifth))
				queues.second.removeFirst()
				queues.third.removeFirst()
				queues.fourth.removeFirst()
				queues.fifth.removeFirst()
				if (queues.second.isEmpty && queues.secondClosed) || (queues.third.isEmpty && queues.thirdClosed) || (queues.fourth.isEmpty && queues.fourthClosed) || (queues.fifth.isEmpty && queues.fifthClosed) {
					n.close()
				}
			case (.result1(.success(let first)), _, _, _, _, _):
				queues.first.append(first)
			case (.result1(.failure(let e)), _, _, _, _, _):
				if queues.first.isEmpty || (queues.second.isEmpty && queues.secondClosed) || (queues.third.isEmpty && queues.thirdClosed) || (queues.fourth.isEmpty && queues.fourthClosed) || (queues.fifth.isEmpty && queues.fifthClosed) {
					n.send(error: e)
				} else {
					queues.firstClosed = true
				}
				
			case (.result2(.success(let second)), .some(let first), _, .some(let third), .some(let fourth), .some(let fifth)):
				n.send(value: (first, second, third, fourth, fifth))
				queues.first.removeFirst()
				queues.third.removeFirst()
				queues.fourth.removeFirst()
				queues.fifth.removeFirst()
				if (queues.first.isEmpty && queues.firstClosed) || (queues.third.isEmpty && queues.thirdClosed) || (queues.fourth.isEmpty && queues.fourthClosed) || (queues.fifth.isEmpty && queues.fifthClosed) {
					n.close()
				}
			case (.result2(.success(let second)), _, _, _, _, _):
				queues.second.append(second)
			case (.result2(.failure(let e)), _, _, _, _, _):
				if queues.second.isEmpty || (queues.first.isEmpty && queues.firstClosed) || (queues.third.isEmpty && queues.thirdClosed) || (queues.fourth.isEmpty && queues.fourthClosed) || (queues.fifth.isEmpty && queues.fifthClosed) {
					n.send(error: e)
				} else {
					queues.secondClosed = true
				}
				
			case (.result3(.success(let third)), .some(let first), .some(let second), _, .some(let fourth), .some(let fifth)):
				n.send(value: (first, second, third, fourth, fifth))
				queues.first.removeFirst()
				queues.second.removeFirst()
				queues.fourth.removeFirst()
				queues.fifth.removeFirst()
				if (queues.first.isEmpty && queues.firstClosed) || (queues.second.isEmpty && queues.secondClosed) || (queues.fourth.isEmpty && queues.fourthClosed) || (queues.fifth.isEmpty && queues.fifthClosed) {
					n.close()
				}
			case (.result3(.success(let third)), _, _, _, _, _):
				queues.third.append(third)
			case (.result3(.failure(let e)), _, _, _, _, _):
				if queues.third.isEmpty || (queues.first.isEmpty && queues.firstClosed) || (queues.second.isEmpty && queues.secondClosed) || (queues.fourth.isEmpty && queues.fourthClosed) || (queues.fifth.isEmpty && queues.fifthClosed) {
					n.send(error: e)
				} else {
					queues.thirdClosed = true
				}
				
			case (.result4(.success(let fourth)), .some(let first), .some(let second), .some(let third), _, .some(let fifth)):
				n.send(value: (first, second, third, fourth, fifth))
				queues.first.removeFirst()
				queues.second.removeFirst()
				queues.third.removeFirst()
				queues.fifth.removeFirst()
				if (queues.first.isEmpty && queues.firstClosed) || (queues.second.isEmpty && queues.secondClosed) || (queues.third.isEmpty && queues.thirdClosed) || (queues.fifth.isEmpty && queues.fifthClosed) {
					n.close()
				}
			case (.result4(.success(let fourth)), _, _, _, _, _):
				queues.fourth.append(fourth)
			case (.result4(.failure(let e)), _, _, _, _, _):
				if queues.fourth.isEmpty || (queues.first.isEmpty && queues.firstClosed) || (queues.second.isEmpty && queues.secondClosed) || (queues.third.isEmpty && queues.thirdClosed) || (queues.fifth.isEmpty && queues.fifthClosed) {
					n.send(error: e)
				} else {
					queues.fourthClosed = true
				}
				
			case (.result5(.success(let fifth)), .some(let first), .some(let second), .some(let third), .some(let fourth), _):
				n.send(value: (first, second, third, fourth, fifth))
				queues.first.removeFirst()
				queues.second.removeFirst()
				queues.third.removeFirst()
				queues.fourth.removeFirst()
				if (queues.first.isEmpty && queues.firstClosed) || (queues.second.isEmpty && queues.secondClosed) || (queues.third.isEmpty && queues.thirdClosed) || (queues.fourth.isEmpty && queues.fourthClosed) {
					n.close()
				}
			case (.result5(.success(let fifth)), _, _, _, _, _):
				queues.fifth.append(fifth)
			case (.result5(.failure(let e)), _, _, _, _, _):
				if queues.fifth.isEmpty || (queues.first.isEmpty && queues.firstClosed) || (queues.second.isEmpty && queues.secondClosed) || (queues.third.isEmpty && queues.thirdClosed) || (queues.fourth.isEmpty && queues.fourthClosed) {
					n.send(error: e)
				} else {
					queues.fifthClosed = true
				}
			}
		}
	}
}

// Essentially a closure type used by `catchError`, defined as a separate class so the function can reference itself
fileprivate class CatchErrorRecovery<OutputValue> {
	let recover: (Error) -> Signal<OutputValue>
	let catchTypes: SignalClosePropagation
	init(recover: @escaping (Error) -> Signal<OutputValue>, catchTypes: SignalClosePropagation) {
		self.recover = recover
		self.catchTypes = catchTypes
	}
	func catchErrorRejoin(j: SignalJunction<OutputValue>, e: Error, i: SignalInput<OutputValue>) {
		if catchTypes.shouldPropagateError(e) {
			do {
				let f: (SignalJunction<OutputValue>, Error, SignalInput<OutputValue>) -> () = self.catchErrorRejoin
				try recover(e).junction().bind(to: i, onError: f)
			} catch {
				i.send(error: error)
			}
		} else {
			i.send(error: e)
		}
	}
}

// Essentially a closure type used by `retry`, defined as a separate class so the function can reference itself
fileprivate class RetryRecovery<U> {
	let shouldRetry: (inout U, Error) -> DispatchTimeInterval?
	let catchTypes: SignalClosePropagation
	var state: U
	let context: Exec
	var timer: Lifetime? = nil
	init(shouldRetry: @escaping (inout U, Error) -> DispatchTimeInterval?, catchTypes: SignalClosePropagation, state: U, context: Exec) {
		self.shouldRetry = shouldRetry
		self.catchTypes = catchTypes
		self.state = state
		self.context = context
	}
	func retryRejoin<OutputValue>(j: SignalJunction<OutputValue>, e: Error, i: SignalInput<OutputValue>) {
		if catchTypes.shouldPropagateError(e), let t = shouldRetry(&state, e) {
			timer = context.singleTimer(interval: t) {
				do {
					try j.bind(to: i, onError: self.retryRejoin)
				} catch {
					i.send(error: error)
				}
			}
		} else {
			i.send(error: e)
		}
	}
}

extension SignalInterface {
	/// Implementation of [Reactive X operator "catch"](http://reactivex.io/documentation/operators/catch.html), returning a `Signal` on error in `self`.
	///
	/// - Parameters:
	///   - context: context where `recover` will run
	///   - catchSignalComplete: by default, the `recover` closure will be invoked only for unexpected errors, i.e. when `Error` is *not* a `SignalComplete`. Set this parameter to `true` to invoke the `recover` closure for *all* errors, including `SignalComplete.closed` and `SignalComplete.cancelled`. 
	///   - recover: a function that, when passed the `Error` that closed `self`, optionally returns a new signal.
	/// - Returns: a signal that emits the values from `self` until an error is received and then, if `recover` returns non-`nil` emits the values from `recover` and then emits the error from `recover`, otherwise if `recover` returns `nil`, emits the `Error` from `self`.
	public func catchError(context: Exec = .direct, catchSignalComplete: Bool = false, recover: @escaping (Error) -> Signal<OutputValue>) -> Signal<OutputValue> {
		let (input, sig) = Signal<OutputValue>.create()
		// Both `junction` and `input` are newly created so this can't be an error
		try! junction().bind(to: input, onError: CatchErrorRecovery(recover: recover, catchTypes: catchSignalComplete ? .all : .errors).catchErrorRejoin)
		return sig
	}
	
	/// Implementation of [Reactive X operator "retry"](http://reactivex.io/documentation/operators/retry.html) where the choice to retry and the delay between retries is controlled by a function.
	///
	/// - Note: a ReactiveX "resubscribe" is interpreted as a disconnect and reconnect, which will trigger reactivation iff (if and only if) the preceding nodes have behavior that supports that.
	///
	/// - Parameters:
	///   - initialState:  a mutable state value that will be passed into `shouldRetry`.
	///   - context: the `Exec` where timed reconnection will occcur (default: .global).
	///   - catchSignalComplete: by default, the `shouldRetry` closure will be invoked only for unexpected errors, i.e. when `Error` is *not* a `SignalComplete`. Set this parameter to `true` to invoke the `recover` closure for *all* errors, including `SignalComplete.closed` and `SignalComplete.cancelled`. 
	///   - shouldRetry: a function that, when passed the current state value and the `Error` that closed `self`, returns an `Optional<Double>`.
	/// - Returns: a signal that emits the values from `self` until an error is received and then, if `shouldRetry` returns non-`nil`, disconnects from `self`, delays by the number of seconds returned from `shouldRetry`, and reconnects to `self` (triggering re-activation), otherwise if `shouldRetry` returns `nil`, emits the `Error` from `self`. If the number of seconds is `0`, the reconnect is synchronous, otherwise it will occur in `context` using `invokeAsync`.
	public func retry<U>(_ initialState: U, context: Exec = .direct, catchSignalComplete: Bool = false, shouldRetry: @escaping (inout U, Error) -> DispatchTimeInterval?) -> Signal<OutputValue> {
		let (input, sig) = Signal<OutputValue>.create()
		// Both `junction` and `input` are newly created so this can't be an error
		try! junction().bind(to: input, onError: RetryRecovery(shouldRetry: shouldRetry, catchTypes: catchSignalComplete ? .all : .errors, state: initialState, context: context).retryRejoin)
		return sig
	}
	
	/// Implementation of [Reactive X operator "retry"](http://reactivex.io/documentation/operators/retry.html) where retries occur until the error is not `isSignalComplete` or `count` number of retries has occurred.
	///
	/// - Note: a ReactiveX "resubscribe" is interpreted as a disconnect and reconnect, which will trigger reactivation iff the preceding nodes have behavior that supports that.
	///
	/// - Parameters:
	///   - count: the maximum number of retries
	///   - delayInterval: the number of seconds between retries
	///   - context: the `Exec` where timed reconnection will occcur (default: .global).
	///   - catchSignalComplete: by default, retry attempts will occur only for unexpected errors, i.e. when `Error` is *not* a `SignalComplete`. Set this parameter to `true` to invoke the `recover` closure for *all* errors, including `SignalComplete.closed` and `SignalComplete.cancelled`. 
	/// - Returns: a signal that emits the values from `self` until an error is received and then, if fewer than `count` retries have occurred, disconnects from `self`, delays by `delaySeconds` and reconnects to `self` (triggering re-activation), otherwise if `count` retries have occurred, emits the `Error` from `self`. If the number of seconds is `0`, the reconnect is synchronous, otherwise it will occur in `context` using `invokeAsync`.
	public func retry(count: Int, delayInterval: DispatchTimeInterval, context: Exec = .direct, catchSignalComplete: Bool = false) -> Signal<OutputValue> {
		return retry(0, context: context) { (retryCount: inout Int, e: Error) -> DispatchTimeInterval? in
			if !catchSignalComplete && e.isSignalComplete {
				return nil
			} else if retryCount < count {
				retryCount += 1
				return delayInterval
			} else {
				return nil
			}
		}
	}
	
	/// Implementation of [Reactive X operator "delay"](http://reactivex.io/documentation/operators/delay.html) where delay for each value is determined by running an `offset` function.
	///
	/// - Parameters:
	///   - initialState: a user state value passed into the `offset` function
	///   - closePropagation: determines how errors and closure in `offset` affects the resulting signal
	///   - context: the `Exec` where `offset` will run (default: .global).
	///   - offset: a function that, when passed the current state value and the latest value from `self`, returns the number of seconds that the value should be delayed (values less or equal to 0 are sent immediately).
	/// - Returns: a mirror of `self` where values are offset according to `offset` – closing occurs when `self` closes or when the last delayed value is sent (whichever occurs last).
	public func delay<U>(initialState: U, closePropagation: SignalClosePropagation = .none, context: Exec = .direct, offset: @escaping (inout U, OutputValue) -> DispatchTimeInterval) -> Signal<OutputValue> {
		return delay(initialState: initialState, closePropagation: closePropagation, context: context) { (state: inout U, value: OutputValue) -> Signal<Void> in
			return Signal<Void>.timer(interval: offset(&state, value), context: context)
		}
	}
	
	/// Implementation of [Reactive X operator "delay"](http://reactivex.io/documentation/operators/delay.html) where delay for each value is constant.
	///
	/// - Parameters:
	///   - interval: the delay for each value
	///   - context: the `Exec` where timed reconnection will occcur (default: .global).
	/// - Returns: a mirror of `self` where values are delayed by `seconds` – closing occurs when `self` closes or when the last delayed value is sent (whichever occurs last).
	public func delay(interval: DispatchTimeInterval, context: Exec = .direct) -> Signal<OutputValue> {
		return delay(initialState: interval, context: context) { (s: inout DispatchTimeInterval, v: OutputValue) -> DispatchTimeInterval in s }
	}
	
	/// Implementation of [Reactive X operator "delay"](http://reactivex.io/documentation/operators/delay.html) where delay for each value is determined by the duration of a signal returned from `offset`.
	///
	/// - Parameters:
	///   - closePropagation: determines how errors and closure in `offset` affects the resulting signal
	///   - context: the `Exec` where `offset` will run (default: .global).
	///   - offset: a function that, when passed the current state value emits a signal, the first value of which will trigger the end of the delay
	/// - Returns: a mirror of `self` where values are offset according to `offset` – closing occurs when `self` closes or when the last delayed value is sent (whichever occurs last).
	public func delay<U>(closePropagation: SignalClosePropagation = .none, context: Exec = .direct, offset: @escaping (OutputValue) -> Signal<U>) -> Signal<OutputValue> {
		return delay(initialState: (), closePropagation: closePropagation, context: context) { (state: inout (), value: OutputValue) -> Signal<U> in return offset(value) }
	}
	
	/// Implementation of [Reactive X operator "delay"](http://reactivex.io/documentation/operators/delay.html) where delay for each value is determined by the duration of a signal returned from `offset`.
	///
	/// - Parameters:
	///   - initialState: a user state value passed into the `offset` function
	///   - closePropagation: determines how errors and closure in `offset` affects the resulting signal
	///   - context: the `Exec` where `offset` will run (default: .global).
	///   - offset: a function that, when passed the current state value emits a signal, the first value of which will trigger the end of the delay
	/// - Returns: a mirror of `self` where values are offset according to `offset` – closing occurs when `self` closes or when the last delayed value is sent (whichever occurs last).
	public func delay<U, V>(initialState: V, closePropagation: SignalClosePropagation = .none, context: Exec = .direct, offset: @escaping (inout V, OutputValue) -> Signal<U>) -> Signal<OutputValue> {
		return valueDurations(initialState: initialState, closePropagation: closePropagation, context: context, offset).transform(initialState: [Int: OutputValue]()) { (values: inout [Int: OutputValue], r: Result<(Int, OutputValue?)>, n: SignalNext<OutputValue>) in
			switch r {
			case .success(let index, .some(let t)): values[index] = t
			case .success(let index, .none): _ = values[index].map { n.send(value: $0) }
			case .failure(let e): n.send(error: e)
			}
		}
	}
	
	/// Implementation of [Reactive X operator "do"](http://reactivex.io/documentation/operators/do.html) for "activation" (not a concept that directly exists in ReactiveX but similar to doOnSubscribe).
	///
	/// - Parameters:
	///   - context: where the handler will be invoked
	///   - handler: invoked when self is activated
	/// - Returns: a signal that emits the same outputs as self
	public func onActivate(context: Exec = .direct, _ handler: @escaping () -> ()) -> Signal<OutputValue> {
        let j = junction()
        let s = Signal<OutputValue>.generate { input in
            if let i = input {
                handler()
                _ = try? j.bind(to: i)
            } else {
                _ = j.disconnect()
            }
        }
        return s
	}
	
	/// Implementation of [Reactive X operator "do"](http://reactivex.io/documentation/operators/do.html) for "deactivation" (not a concept that directly exists in ReactiveX but similar to doOnUnsubscribe).
	///
	/// - Parameters:
	///   - context: where the handler will be invoked
	///   - handler: invoked when self is deactivated
	/// - Returns: a signal that emits the same outputs as self
	public func onDeactivate(context: Exec = .direct, _ handler: @escaping () -> ()) -> Signal<OutputValue> {
        let j = junction()
        let s = Signal<OutputValue>.generate { input in
            if let i = input {
                _ = try? j.bind(to: i)
            } else {
                handler()
                _ = j.disconnect()
            }
        }
        return s
	}
	
	/// Implementation of [Reactive X operator "do"](http://reactivex.io/documentation/operators/do.html) for "result" (equivalent to doOnEach).
	///
	/// - Parameters:
	///   - context: where the handler will be invoked
	///   - handler: invoked for each `Result` in the signal
	/// - Returns: a signal that emits the same outputs as self
	public func onResult(context: Exec = .direct, _ handler: @escaping (Result<OutputValue>) -> ()) -> Signal<OutputValue> {
		return transform(context: context) { (r: Result<OutputValue>, n: SignalNext<OutputValue>) in
			handler(r)
			n.send(result: r)
		}
	}
	
	/// Implementation of [Reactive X operator "do"](http://reactivex.io/documentation/operators/do.html) for "values" (equivalent to doOnNext).
	///
	/// - Parameters:
	///   - context: where the handler will be invoked
	///   - handler: invoked for each value (Result.success) in the signal
	/// - Returns: a signal that emits the same outputs as self
	public func onValue(context: Exec = .direct, _ handler: @escaping (OutputValue) -> ()) -> Signal<OutputValue> {
		return transform(context: context) { (r: Result<OutputValue>, n: SignalNext<OutputValue>) in
			switch r {
			case .success(let v):
				handler(v)
				n.send(value: v)
			case .failure(let e):
				n.send(error: e)
			}
		}
	}
	
	/// Implementation of [Reactive X operator "do"](http://reactivex.io/documentation/operators/do.html) for "errors" (equivalent to doOnTerminate).
	///
	/// - Parameters:
	///   - context: where the handler will be invoked
	///   - handler: invoked for each error (Result.failure) in the signal
	/// - Returns: a signal that emits the same outputs as self
	public func onError(context: Exec = .direct, catchSignalComplete: Bool = false, _ handler: @escaping (Error) -> ()) -> Signal<OutputValue> {
		return transform(context: context) { (r: Result<OutputValue>, n: SignalNext<OutputValue>) in
			switch r {
			case .success(let v):
				n.send(value: v)
			case .failure(let e):
				if catchSignalComplete || !e.isSignalComplete {
					handler(e)
				}
				n.send(error: e)
			}
		}
	}
	
	/// Implementation of [Reactive X operator "materialize"](http://reactivex.io/documentation/operators/materialize-dematerialize.html)
	///
	/// WARNING: in CwlSignal, this operator will emit a `SignalComplete.closed` into the output signal immediately after emitting the first wrapped error. Within the "first error closes signal" behavior of CwlSignal, this is the only behavior that makes sense (since no further upstream values will be received), however, it does limit the usefulness of `materialize` to constructions where the `materialize` signal immediately outputs into a `SignalMultiInput` (including abstractions built on top, like `switchLatest` or child signals of a `flatMap`) that ignore non-error close conditions from the source signal.
	///
	/// - Returns: a signal where each `Result` emitted from self is further wrapped in a Result.success.
	public func materialize() -> Signal<Result<OutputValue>> {
		return transform { r, n in
			n.send(value: r)
			if r.isError {
				n.send(error: SignalComplete.closed)
			}
		}
	}
	
	/// Implementation of [Reactive X operator "dematerialize"](http://reactivex.io/documentation/operators/materialize-dematerialize.html)
	///
	/// NOTE: ideally, this would not be a static function but a "same type" conditional extension. In a future Swift release this will probably change.
	///
	/// - Parameter signal: a signal whose OutputValue is a `Result` wrapped version of an underlying type
	/// - Returns: a signal whose OutputValue is the unwrapped value from the input, with unwrapped errors sent as errors.
	public static func dematerialize<OutputValue>(_ signal: Signal<Result<OutputValue>>) -> Signal<OutputValue> {
		return signal.transform { (r: Result<Result<OutputValue>>, n: SignalNext<OutputValue>) in
			switch r {
			case .success(.success(let v)): n.send(value: v)
			case .success(.failure(let e)): n.send(error: e)
			case .failure(let e): n.send(error: e)
			}
		}
	}
}

extension SignalInterface {
	/// - Note: the [Reactive X operator "ObserveOn"](http://reactivex.io/documentation/operators/observeon.html) doesn't apply to CwlSignal.Signal since any CwlSignal.Signal that runs work can specify their own execution context and control scheduling in that way.
	
	/// - Note: the [Reactive X operator "Serialize"](http://reactivex.io/documentation/operators/serialize.html) doesn't apply to CwlSignal.Signal since all CwlSignal.Signal instances are always serialized and well-behaved under multi-threaded access.
	
	/// - Note: the [Reactive X operator "Subscribe" and "SubscribeOn"](http://reactivex.io/documentation/operators/subscribe.html) are implemented as `subscribe`.
}

extension SignalInterface {
	/// Implementation of [Reactive X operator "TimeInterval"](http://reactivex.io/documentation/operators/timeinterval.html)
	///
	/// - Parameter context: time between emissions will be calculated based on the timestamps from this context
	/// - Returns: a signal where the values are seconds between emissions from self
	public func timeInterval(context: Exec = .direct) -> Signal<Double> {
		let junction = self.map { v in () }.junction()
		
		// This `generate` transform is used to capture the start of the stream
		let s = Signal<Void>.generate { input in
			if let i = input {
				i.send(value: ())
				
				// Then after sending the initial value, connect to upstream
				try! junction.bind(to: i)
			} else {
				_ = junction.disconnect()
			}
		}.transform(initialState: nil, context: context) { (lastTime: inout DispatchTime?, r: Result<Void>, n: SignalNext<Double>) in
			switch r {
			case .success:
				let currentTime = context.timestamp()
				if let l = lastTime {
					n.send(value: currentTime.since(l).seconds)
				}
				lastTime = currentTime
			case .failure(let e): n.send(error: e)
			}
		}
		return s
	}
	
	/// Implementation of [Reactive X operator "Timeout"](http://reactivex.io/documentation/operators/timeout.html)
	///
	/// - Parameters:
	///   - interval: the duration before a SignalReactiveError.timeout will be emitted
	///   - resetOnValue: if `true`, each value sent through the signal will reset the timer (making the timeout an "idle" timeout). If `false`, the timeout duration is measured from the start of the signal and is unaffected by whether values are received.
	///   - context: timestamps will be added based on the time in this context
	/// - Returns: a mirror of self unless a timeout occurs, in which case it will closed by a SignalReactiveError.timeout
	public func timeout(interval: DispatchTimeInterval, resetOnValue: Bool = true, context: Exec = .direct) -> Signal<OutputValue> {
		let (input, s) = Signal<Void>.create()
		let junction = Signal<Void>.timer(interval: interval, context: context).junction()
		// Both `junction` and `input` are newly created so this can't be an error
		try! junction.bind(to: input)
		return combine(s, context: context) { (cr: EitherResult2<OutputValue, ()>, n: SignalNext<OutputValue>) in
			switch cr {
			case .result1(let r):
				if resetOnValue {
					junction.rebind()
				}
				n.send(result: r)
			case .result2: n.send(error: SignalReactiveError.timeout)
			}
		}
	}
	
	/// Implementation of [Reactive X operator "Timestamp"](http://reactivex.io/documentation/operators/timestamp.html)
	///
	/// - Parameter context: used as the source of time
	/// - Returns: a signal where the values are a two element tuple, first element is self.OutputValue, second element is the `DispatchTime` timestamp that this element was emitted from self.
	public func timestamp(context: Exec = .direct) -> Signal<(OutputValue, DispatchTime)> {
		return transform(context: context) { (r: Result<OutputValue>, n: SignalNext<(OutputValue, DispatchTime)>) in
			switch r {
			case .success(let v): n.send(value: (v, context.timestamp()))
			case .failure(let e): n.send(error: e)
			}
		}
	}
}

extension SignalInterface {
	/// - Note: the [Reactive X operator "Using"](http://reactivex.io/documentation/operators/using.html) doesn't apply to CwlSignal.Signal which uses standard Swift reference counted lifetimes. Resources should be captured by closures or `transform(initialState:...)`.
}

extension SignalInterface {
	/// Implementation of [Reactive X operator "All"](http://reactivex.io/documentation/operators/all.html)
	///
	/// - Parameters:
	///   - context: the `test` function will be run in this context
	///   - test: will be invoked for every value
	/// - Returns: a signal that emits true and then closes if every value emitted by self returned true from the `test` function and self closed normally, otherwise emits false and then closes
	public func all(context: Exec = .direct, test: @escaping (OutputValue) -> Bool) -> Signal<Bool> {
		return transform(context: context) { (r: Result<OutputValue>, n: SignalNext<Bool>) in
			switch r {
			case .success(let v) where !test(v):
				n.send(value: false)
				n.close()
			case .failure(_ as SignalComplete):
				n.send(value: true)
				n.close()
			case .failure(let e): n.send(error: e)
			default: break;
			}
		}
	}
}

extension Signal {
	/// Implementation of [Reactive X operator "Amb"](http://reactivex.io/documentation/operators/amb.html) using the alternate name `race`, since it better conveys the purpose.
	///
	/// - Parameter inputs: a set of inputs
	/// - Returns: connects to all inputs then emits the full set of values from the first of these to emit a value
	public static func race<S: Sequence>(sequence: S) -> Signal<OutputValue> where S.Iterator.Element == Signal<OutputValue> {
		let (mergedInput, sig) = Signal<(Int, Result<OutputValue>)>.createMergedInput()
		sequence.enumerated().forEach { s in
			mergedInput.add(s.element.transform { r, n in
				n.send(value: (s.offset, r))
			}, closePropagation: .errors)
		}
		return sig.transform(initialState: -1) { (first: inout Int, r: Result<(Int, Result<OutputValue>)>, n: SignalNext<OutputValue>) in
			switch r {
			case .success(let index, let underlying) where first < 0:
				first = index
				n.send(result: underlying)
			case .success(let index, let underlying) where first < 0 || first == index: n.send(result: underlying)
			case .failure(let e): n.send(error: e)
			default: break
			}
		}
	}

	public static func race(_ signals: Signal<OutputValue>...) -> Signal<OutputValue> {
		return race(sequence: signals)
	}
}

extension SignalInterface {
	/// Implementation of [Reactive X operator "Some"](http://reactivex.io/documentation/operators/some.html)
	///
	/// - Parameters:
	///   - context: the `test` function will be run in this context
	///   - test: will be invoked for every value
	/// - Returns: a signal that emits true and then closes when a value emitted by self returns true from the `test` function, otherwise if no values from self return true, emits false and then closes
	public func find(context: Exec = .direct, test: @escaping (OutputValue) -> Bool) -> Signal<Bool> {
		return transform(context: context) { (r: Result<OutputValue>, n: SignalNext<Bool>) in
			switch r {
			case .success(let v) where test(v):
				n.send(value: true)
				n.close()
			case .success:
				break
			case .failure(let e):
				n.send(value: false)
				n.send(error: e)
			}
		}
	}

	/// Implementation of [Reactive X operator "Some"](http://reactivex.io/documentation/operators/some.html)
	///
	/// - Parameters:
	///   - context: the `test` function will be run in this context
	///   - test: will be invoked for every value
	/// - Returns: a signal that emits true and then closes when a value emitted by self returns true from the `test` function, otherwise if no values from self return true, emits false and then closes
	public func findIndex(context: Exec = .direct, test: @escaping (OutputValue) -> Bool) -> Signal<Int?> {
		return transform(initialState: 0, context: context) { (index: inout Int, r: Result<OutputValue>, n: SignalNext<Int?>) in
			switch r {
			case .success(let v) where test(v):
				n.send(value: index)
				n.close()
			case .success:
				index += 1
				break
			case .failure(let e):
				n.send(value: nil)
				n.send(error: e)
			}
		}
	}
}

extension SignalInterface where OutputValue: Equatable {
	/// Implementation of [Reactive X operator "Some"](http://reactivex.io/documentation/operators/some.html)
	///
	/// - Parameter value: every value emitted by self is tested for equality with this value
	/// - Returns: a signal that emits true and then closes when a value emitted by self tests as `==` to `value`, otherwise if no values from self test as equal, emits false and then closes
	public func find(value: OutputValue) -> Signal<Bool> {
		return find { value == $0 }
	}
}

extension SignalInterface {
	/// Implementation of [Reactive X operator "DefaultIfEmpty"](http://reactivex.io/documentation/operators/defaultifempty.html)
	///
	/// - Parameter value: value to emit if self closes without a value
	/// - Returns: a signal that emits the same values as self or `value` if self closes without emitting a value
	public func defaultIfEmpty(value: OutputValue) -> Signal<OutputValue> {
		return transform(initialState: false) { (started: inout Bool, r: Result<OutputValue>, n: SignalNext<OutputValue>) in
			switch r {
			case .success(let v):
				started = true
				n.send(value: v)
			case .failure(let e) where !started:
				n.send(value: value)
				n.send(error: e)
			case .failure(let e):
				n.send(error: e)
			}
		}
	}
	
	/// Implementation of [Reactive X operator "SwitchIfEmpty"](http://reactivex.io/documentation/operators/switchifempty.html)
	///
	/// - Parameter alternate: content will be used if self closes without emitting a value
	/// - Returns: a signal that emits the same values as self or mirrors `alternate` if self closes without emitting a value
	public func switchIfEmpty(alternate: Signal<OutputValue>) -> Signal<OutputValue> {
		var fallback: Signal<OutputValue>? = alternate
		let (input, preMappedSignal) = Signal<OutputValue>.create()
		let s = preMappedSignal.map { (t: OutputValue) -> OutputValue in
			fallback = nil
			return t
		}
		
		// Both `junction` and `input` are newly created so this can't be an error
		try! junction().bind(to: input) { (j: SignalJunction<OutputValue>, e: Error, i: SignalInput<OutputValue>) in
			if let f = fallback {
				f.bind(to: i)
			} else {
				i.send(error: e)
			}
		}
		return s
	}
}

extension SignalInterface where OutputValue: Equatable {
	/// Implementation of [Reactive X operator "SequenceEqual"](http://reactivex.io/documentation/operators/sequenceequal.html)
	///
	/// - Parameter to: another signal whose contents will be compared to this signal
	/// - Returns: a signal that emits `true` if `self` and `to` are equal, `false` otherwise
	public func sequenceEqual(to: Signal<OutputValue>) -> Signal<Bool> {
		return combine(to, initialState: (Array<OutputValue>(), Array<OutputValue>(), false, false)) { (state: inout (lq: Array<OutputValue>, rq: Array<OutputValue>, lc: Bool, rc: Bool), r: EitherResult2<OutputValue, OutputValue>, n: SignalNext<Bool>) in
			// state consists of lq (left queue), rq (right queue), lc (left closed), rc (right closed)
			switch (r, state.lq.first, state.rq.first) {
			case (.result1(.success(let left)), _, .some(let right)):
				if left != right {
					n.send(value: false)
					n.close()
				}
				state.rq.removeFirst()
			case (.result1(.success(let left)), _, _):
				state.lq.append(left)
			case (.result2(.success(let right)), .some(let left), _):
				if left != right {
					n.send(value: false)
					n.close()
				}
				state.lq.removeFirst()
			case (.result2(.success(let right)), _, _):
				state.rq.append(right)
			case (.result1(.failure(let e)), _, _):
				state.lc = true
				if state.rc {
					if state.lq.count == state.rq.count {
						n.send(value: true)
					} else {
						n.send(value: false)
					}
					n.send(error: e)
				}
			case (.result2(.failure(let e)), _, _):
				state.rc = true
				if state.lc {
					if state.lq.count == state.rq.count {
						n.send(value: true)
					} else {
						n.send(value: false)
					}
					n.send(error: e)
				}
			}
		}
	}
}

extension SignalInterface {
	/// Implementation of [Reactive X operator "SkipUntil"](http://reactivex.io/documentation/operators/skipuntil.html)
	///
	/// - Parameter other: until this signal emits a value, all values from self will be dropped
	/// - Returns: a signal that mirrors `self` after `other` emits a value (but won't emit anything prior)
	public func skipUntil<U: SignalInterface>(_ other: U) -> Signal<OutputValue> {
		return combine(other, initialState: false) { (started: inout Bool, cr: EitherResult2<OutputValue, U.OutputValue>, n: SignalNext<OutputValue>) in
			switch cr {
			case .result1(.success(let v)) where started: n.send(value: v)
			case .result1(.success): break
			case .result1(.failure(let e)): n.send(error: e)
			case .result2(.success): started = true
			case .result2(.failure): break
			}
		}
	}
	
	/// Implementation of [Reactive X operator "SkipWhile"](http://reactivex.io/documentation/operators/skipwhile.html)
	///
	/// - Parameters:
	///   - context: execution context where `condition` will be run
	///   - condition: will be run for every value emitted from `self` until `condition` returns `true`
	/// - Returns: a signal that mirrors `self` dropping values until `condition` returns `true` for one of the values
	public func skipWhile(context: Exec = .direct, condition: @escaping (OutputValue) -> Bool) -> Signal<OutputValue> {
		return transform(initialState: false, context: context) { (started: inout Bool, r: Result<OutputValue>, n: SignalNext<OutputValue>) in
			switch r {
			case .success(let v) where !started && condition(v):
				break
			case .success(let v):
				started = true
				n.send(value: v)
			case .failure(let e):
				n.send(error: e)
			}
		}
	}
	
	/// Implementation of [Reactive X operator "SkipWhile"](http://reactivex.io/documentation/operators/skipwhile.html)
	///
	/// - Parameters:
	///   - initialState: intial value for a state parameter that will be passed to `condition` on each invocation
	///   - context: execution context where `condition` will be run
	///   - condition: will be run for every value emitted from `self` until `condition` returns `true`
	/// - Returns: a signal that mirrors `self` dropping values until `condition` returns `true` for one of the values
	public func skipWhile<U>(initialState initial: U, context: Exec = .direct, condition: @escaping (inout U, OutputValue) -> Bool) -> Signal<OutputValue> {
		return transform(initialState: (initial, false), context: context) { (started: inout (U, Bool), r: Result<OutputValue>, n: SignalNext<OutputValue>) in
			switch r {
			case .success(let v) where !started.1 && condition(&started.0, v):
				break
			case .success(let v):
				started.1 = true
				n.send(value: v)
			case .failure(let e):
				n.send(error: e)
			}
		}
	}
	
	/// Implementation of [Reactive X operator "TakeUntil"](http://reactivex.io/documentation/operators/takeuntil.html)
	///
	/// - Parameter other: after this signal emits a value, all values from self will be dropped
	/// - Returns: a signal that mirrors `self` until `other` emits a value (but won't emit anything after)
	public func takeUntil<U: SignalInterface>(_ other: U) -> Signal<OutputValue> {
		return combine(other, initialState: false) { (started: inout Bool, cr: EitherResult2<OutputValue, U.OutputValue>, n: SignalNext<OutputValue>) in
			switch cr {
			case .result1(.success(let v)) where !started: n.send(value: v)
			case .result1(.success): break
			case .result1(.failure(let e)): n.send(error: e)
			case .result2(.success): started = true
			case .result2(.failure): break
			}
		}
	}
	
	/// Implementation of [Reactive X operator "TakeWhile"](http://reactivex.io/documentation/operators/takewhile.html)
	///
	/// - Parameters:
	///   - context: execution context where `condition` will be run
	///   - condition: will be run for every value emitted from `self` until `condition` returns `true`
	/// - Returns: a signal that mirrors `self` dropping values after `condition` returns `true` for one of the values
	public func takeWhile(context: Exec = .direct, condition: @escaping (OutputValue) -> Bool) -> Signal<OutputValue> {
		return transform(context: context) { (r: Result<OutputValue>, n: SignalNext<OutputValue>) in
			switch r {
			case .success(let v) where condition(v): n.send(value: v)
			case .success: n.close()
			case .failure(let e): n.send(error: e)
			}
		}
	}
	
	/// Implementation of [Reactive X operator "TakeWhile"](http://reactivex.io/documentation/operators/takewhile.html)
	///
	/// - Parameters:
	///   - initialState: intial value for a state parameter that will be passed to `condition` on each invocation
	///   - context: execution context where `condition` will be run
	///   - condition: will be run for every value emitted from `self` until `condition` returns `true`
	/// - Returns: a signal that mirrors `self` dropping values after `condition` returns `true` for one of the values
	public func takeWhile<U>(initialState initial: U, context: Exec = .direct, condition: @escaping (inout U, OutputValue) -> Bool) -> Signal<OutputValue> {
		return transform(initialState: initial, context: context) { (i: inout U, r: Result<OutputValue>, n: SignalNext<OutputValue>) in
			switch r {
			case .success(let v) where condition(&i, v): n.send(value: v)
			case .success: n.close()
			case .failure(let e): n.send(error: e)
			}
		}
	}
	
	/// A helper method used for mathematical operators. Performs a basic `fold` over the values emitted by `self` then passes the final result through another `finalize` function before emitting the result as a value in the returned signal.
	///
	/// - Parameters:
	///   - initial: used to initialize the fold state
	///   - context: all functions will be invoked in this context
	///   - finalize: invoked when `self` closes, with the current fold state value
	///   - fold: invoked for each value emitted by `self` along with the current fold state value
	/// - Returns: a signal which emits the `finalize` result
	public func foldAndFinalize<U, V>(_ initial: V, context: Exec = .direct, finalize: @escaping (V) -> U?, fold: @escaping (V, OutputValue) -> V) -> Signal<U> {
		return transform(initialState: initial, context: context) { (state: inout V, r: Result<OutputValue>, n: SignalNext<U>) in
			switch r {
			case .success(let v):
				state = fold(state, v)
			case .failure(let e):
				if let v = finalize(state) {
					n.send(value: v)
				}
				n.send(error: e)
			}
		}
	}
}

extension SignalInterface where OutputValue: BinaryInteger {
	/// Implementation of [Reactive X operator "Average"](http://reactivex.io/documentation/operators/average.html)
	///
	/// - Returns: a signal that emits a single value... the sum of all values emitted by `self`
	public func average() -> Signal<OutputValue> {
		return foldAndFinalize((0, 0), finalize: { (fold: (OutputValue, OutputValue)) -> OutputValue? in fold.0 > 0 ? fold.1 / fold.0 : nil }) { (fold: (OutputValue, OutputValue), value: OutputValue) -> (OutputValue, OutputValue) in
			return (fold.0 + 1, fold.1 + value)
		}
	}
}

extension SignalInterface {
	/// Implementation of [Reactive X operator "Concat"](http://reactivex.io/documentation/operators/concat.html)
	///
	/// - Parameter other: a second signal
	/// - Returns: a signal that emits all the values from `self` followed by all the values from `other` (including those emitted while `self` was still active)
	public func concat(_ other: Signal<OutputValue>) -> Signal<OutputValue> {
		return combine(other, initialState: ([OutputValue](), nil, nil)) { (state: inout (secondValues: [OutputValue], firstError: Error?, secondError: Error?), cr: EitherResult2<OutputValue, OutputValue>, n: SignalNext<OutputValue>) in
			switch (cr, state.firstError) {
			case (.result1(.success(let v)), _):
				n.send(value: v)
			case (.result1(.failure(let e1)), _):
				if e1.isSignalComplete {
					for v in state.secondValues {
						n.send(value: v)
					}
					if let e2 = state.secondError {
						n.send(error: e2)
					} else {
						state.firstError = e1
					}
				} else {
					// In the event of an "unexpected" error, don't emit the second signal.
					n.send(error: e1)
				}
			case (.result2(.success(let v)), .none):
				state.secondValues.append(v)
			case (.result2(.success(let v)), .some):
				n.send(value: v)
			case (.result2(.failure(let e2)), .none):
				state.secondError = e2
			case (.result2(.failure(let e2)), .some):
				n.send(error: e2)
			}
		}
	}
	
	/// Implementation of [Reactive X operator "Count"](http://reactivex.io/documentation/operators/count.html)
	///
	/// - Returns: a signal that emits the number of values emitted by `self`
	public func count() -> Signal<Int> {
		return aggregate(0) { (fold: (Int), value: OutputValue) -> Int in
			return fold + 1
		}
	}
}

extension SignalInterface where OutputValue: Comparable {
	/// Implementation of [Reactive X operator "Min"](http://reactivex.io/documentation/operators/min.html)
	///
	/// - Returns: the smallest value emitted by self
	public func min() -> Signal<OutputValue> {
		return foldAndFinalize(nil, finalize: { $0 }) { (fold: OutputValue?, value: OutputValue) -> OutputValue? in
			return fold.map { value < $0 ? value : $0 } ?? value
		}
	}
	
	/// Implementation of [Reactive X operator "Max"](http://reactivex.io/documentation/operators/max.html)
	///
	/// - Returns: the largest value emitted by self
	public func max() -> Signal<OutputValue> {
		return foldAndFinalize(nil, finalize: { $0 }) { (fold: OutputValue?, value: OutputValue) -> OutputValue? in
			return fold.map { value > $0 ? value : $0 } ?? value
		}
	}
}

extension SignalInterface {
	/// Implementation of [Reactive X operator "Reduce"](http://reactivex.io/documentation/operators/reduce.html). The .NET/alternate name of `aggregate` is used to avoid conflict with the Signal.reduce function.
	///
	/// See also: `scan` which applies the same logic but emits the `fold` value on *every* invocation.
	///
	/// - Parameters:
	///   - initial: initialize the state value
	///   - context: the `fold` function will be invoked on this context
	///   - fold: invoked for every value emitted from self
	/// - Returns: emits the last emitted `fold` state value
	public func aggregate<U>(_ initial: U, context: Exec = .direct, fold: @escaping (U, OutputValue) -> U) -> Signal<U> {
		return foldAndFinalize(initial, context: context, finalize: { $0 }) { (state: U, value: OutputValue) in
			return fold(state, value)
		}
	}
}

extension SignalInterface where OutputValue: Numeric {
	/// Implementation of [Reactive X operator "Sum"](http://reactivex.io/documentation/operators/sum.html)
	///
	/// - Returns: a signal that emits the sum of all values emitted by self
	public func sum() -> Signal<OutputValue> {
		return aggregate(0) { (fold: OutputValue, value: OutputValue) -> OutputValue in
			return fold + value
		}
	}
}<|MERGE_RESOLUTION|>--- conflicted
+++ resolved
@@ -506,11 +506,7 @@
 	///   - context: the `Exec` where `processor` will be evaluated (default: .direct).
 	///   - processor: for each value emitted by `self`, outputs a new `Signal`
 	/// - Returns: a signal where every value from every `Signal` output by `processor` is merged into a single stream
-<<<<<<< HEAD
-	public func compactOptionals<U>() -> Signal<U> where OutputValue == Optional<U> {
-=======
 	public func compact<U>() -> Signal<U> where OutputValue == Optional<U> {
->>>>>>> 814df059
 		return transform() { (r: Result<Optional<U>>, n: SignalNext<U>) in
 			switch r {
 			case .success(.some(let v)): n.send(value: v)
@@ -1224,7 +1220,6 @@
 	/// - Returns: a signal that emits the latest value from `sample` each time `self` emits
 	public func withLatestFrom<Interface: SignalInterface>(_ sample: Interface) -> Signal<Interface.OutputValue> {
 		return combine(sample, initialState: nil, context: .direct) { (last: inout Interface.OutputValue?, c: EitherResult2<OutputValue, Interface.OutputValue>, n: SignalNext<Interface.OutputValue>) -> Void in
-<<<<<<< HEAD
 			switch (c, last) {
 			case (.result1(.success), .some(let l)): n.send(value: l)
 			case (.result1(.success), _): break
@@ -1245,28 +1240,6 @@
 	public func withLatestFrom<Interface: SignalInterface, R>(_ sample: Interface, context: Exec = .direct, _ processor: @escaping (OutputValue, Interface.OutputValue) -> R) -> Signal<R> {
 		return combine(sample, initialState: nil, context: context) { (last: inout Interface.OutputValue?, c: EitherResult2<OutputValue, Interface.OutputValue>, n: SignalNext<R>) -> Void in
 			switch (c, last) {
-=======
-			switch (c, last) {
-			case (.result1(.success), .some(let l)): n.send(value: l)
-			case (.result1(.success), _): break
-			case (.result1(.failure(let e)), _): n.send(error: e)
-			case (.result2(.success(let v)), _): last = v
-			case (.result2(.failure(let e)), _): n.send(error: e)
-			}
-		}
-	}
-	
-	/// Implementation similar to [Reactive X operator "sample"](http://reactivex.io/documentation/operators/sample.html) except that a function is run to generate the emitted value each time self emits. The function is passed the value emitted from `self` and the last emitted value from the `sample` signal parameter.
-	///
-	/// See also: `combineLatest`, `sample` and `throttleFirst` which have similar but slightly different emitting scenarios.
-	///
-	/// - Parameter sample: a signal whose latest value will be used each time `self` emits
-	/// - Parameter processor: produces the outputs values
-	/// - Returns: a signal that, when a value is received from `trigger`, emits the result or performing `processor`.
-	public func withLatestFrom<Interface: SignalInterface, R>(_ sample: Interface, context: Exec = .direct, _ processor: @escaping (OutputValue, Interface.OutputValue) -> R) -> Signal<R> {
-		return combine(sample, initialState: nil, context: context) { (last: inout Interface.OutputValue?, c: EitherResult2<OutputValue, Interface.OutputValue>, n: SignalNext<R>) -> Void in
-			switch (c, last) {
->>>>>>> 814df059
 			case (.result1(.success(let left)), .some(let right)): n.send(value: processor(left, right))
 			case (.result1(.success), _): break
 			case (.result1(.failure(let e)), _): n.send(error: e)

--- conflicted
+++ resolved
@@ -656,16 +656,10 @@
 	///   - to: target `SignalMultiInput` to which this signal will be added
 	/// - Returns: a `Lifetime` that will undo the bind if cancelled or released
 	public func cancellableBind(to input: SignalMergedInput<OutputValue>, closePropagation: SignalClosePropagation, removeOnDeactivate: Bool = true) -> Lifetime {
-<<<<<<< HEAD
-		input.add(signal, closePropagation: closePropagation, removeOnDeactivate: removeOnDeactivate)
-		return OnDelete { [weak input, weak signal] in
-			guard let i = input, let s = signal else { return }
-=======
 		let sig = signal
 		input.add(sig, closePropagation: closePropagation, removeOnDeactivate: removeOnDeactivate)
 		return OnDelete { [weak input, weak sig] in
 			guard let i = input, let s = sig else { return }
->>>>>>> 814df059
 			i.remove(s)
 		}
 	}

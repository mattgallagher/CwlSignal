--- conflicted
+++ resolved
@@ -25,17 +25,10 @@
 		C93E18661C81EFD40009A053 /* CwlAddressInfo.swift in Sources */ = {isa = PBXBuildFile; fileRef = C93E18641C81EFD40009A053 /* CwlAddressInfo.swift */; };
 		C93E18681C82B6480009A053 /* CwlAddressInfoTests.swift in Sources */ = {isa = PBXBuildFile; fileRef = C93E18671C82B6480009A053 /* CwlAddressInfoTests.swift */; };
 		C93E18691C82B6480009A053 /* CwlAddressInfoTests.swift in Sources */ = {isa = PBXBuildFile; fileRef = C93E18671C82B6480009A053 /* CwlAddressInfoTests.swift */; };
-<<<<<<< HEAD
-		C96D227F1D6F16E3004387A8 /* CwlResultTests.swift in Sources */ = {isa = PBXBuildFile; fileRef = C96D227C1D6F16DE004387A8 /* CwlResultTests.swift */; };
-		C96D22801D6F16E4004387A8 /* CwlResultTests.swift in Sources */ = {isa = PBXBuildFile; fileRef = C96D227C1D6F16DE004387A8 /* CwlResultTests.swift */; };
-		C96D22821D6F16F0004387A8 /* CwlResult.swift in Sources */ = {isa = PBXBuildFile; fileRef = C96D22811D6F16F0004387A8 /* CwlResult.swift */; };
-		C96D22831D6F16F0004387A8 /* CwlResult.swift in Sources */ = {isa = PBXBuildFile; fileRef = C96D22811D6F16F0004387A8 /* CwlResult.swift */; };
-=======
 		C95416BB1D4B76AC00C30D49 /* CwlDispatch.swift in Sources */ = {isa = PBXBuildFile; fileRef = C95416BA1D4B76AC00C30D49 /* CwlDispatch.swift */; };
 		C95416BC1D4B76AC00C30D49 /* CwlDispatch.swift in Sources */ = {isa = PBXBuildFile; fileRef = C95416BA1D4B76AC00C30D49 /* CwlDispatch.swift */; };
 		C9716DEC1D4CDF9E00E90C18 /* CwlDispatchTests.swift in Sources */ = {isa = PBXBuildFile; fileRef = C9716DEB1D4CDF9E00E90C18 /* CwlDispatchTests.swift */; };
 		C9716DED1D4CDF9E00E90C18 /* CwlDispatchTests.swift in Sources */ = {isa = PBXBuildFile; fileRef = C9716DEB1D4CDF9E00E90C18 /* CwlDispatchTests.swift */; };
->>>>>>> 02ea4168
 		C977AA5D1CEC0D0900FC748D /* CwlRandomTests.swift in Sources */ = {isa = PBXBuildFile; fileRef = C977AA5C1CEC0D0900FC748D /* CwlRandomTests.swift */; };
 		C977AA5E1CEC0D0900FC748D /* CwlRandomTests.swift in Sources */ = {isa = PBXBuildFile; fileRef = C977AA5C1CEC0D0900FC748D /* CwlRandomTests.swift */; };
 		C9B3EF9A1D6F14B80058AE5E /* CwlResult.swift in Sources */ = {isa = PBXBuildFile; fileRef = C9B3EF991D6F14B80058AE5E /* CwlResult.swift */; };
@@ -150,13 +143,8 @@
 		C93E185F1C81BE120009A053 /* CwlFrameAddress.h */ = {isa = PBXFileReference; fileEncoding = 4; lastKnownFileType = sourcecode.c.h; path = CwlFrameAddress.h; sourceTree = "<group>"; };
 		C93E18641C81EFD40009A053 /* CwlAddressInfo.swift */ = {isa = PBXFileReference; fileEncoding = 4; lastKnownFileType = sourcecode.swift; path = CwlAddressInfo.swift; sourceTree = "<group>"; };
 		C93E18671C82B6480009A053 /* CwlAddressInfoTests.swift */ = {isa = PBXFileReference; fileEncoding = 4; lastKnownFileType = sourcecode.swift; path = CwlAddressInfoTests.swift; sourceTree = "<group>"; };
-<<<<<<< HEAD
-		C96D227C1D6F16DE004387A8 /* CwlResultTests.swift */ = {isa = PBXFileReference; fileEncoding = 4; lastKnownFileType = sourcecode.swift; path = CwlResultTests.swift; sourceTree = "<group>"; };
-		C96D22811D6F16F0004387A8 /* CwlResult.swift */ = {isa = PBXFileReference; fileEncoding = 4; lastKnownFileType = sourcecode.swift; path = CwlResult.swift; sourceTree = "<group>"; };
-=======
 		C95416BA1D4B76AC00C30D49 /* CwlDispatch.swift */ = {isa = PBXFileReference; fileEncoding = 4; lastKnownFileType = sourcecode.swift; path = CwlDispatch.swift; sourceTree = "<group>"; };
 		C9716DEB1D4CDF9E00E90C18 /* CwlDispatchTests.swift */ = {isa = PBXFileReference; fileEncoding = 4; lastKnownFileType = sourcecode.swift; path = CwlDispatchTests.swift; sourceTree = "<group>"; };
->>>>>>> 02ea4168
 		C977AA5C1CEC0D0900FC748D /* CwlRandomTests.swift */ = {isa = PBXFileReference; fileEncoding = 4; lastKnownFileType = sourcecode.swift; path = CwlRandomTests.swift; sourceTree = "<group>"; };
 		C9AC2C881D1287FE0034650A /* CwlRandomPerformanceTests.swift */ = {isa = PBXFileReference; fileEncoding = 4; lastKnownFileType = sourcecode.swift; path = CwlRandomPerformanceTests.swift; sourceTree = "<group>"; };
 		C9AC2C8E1D128B560034650A /* CwlMutexPerformanceTests.swift */ = {isa = PBXFileReference; fileEncoding = 4; lastKnownFileType = sourcecode.swift; path = CwlMutexPerformanceTests.swift; sourceTree = "<group>"; };
@@ -295,11 +283,7 @@
 				C9F193CC1D02970200EAC5BE /* CwlMutex.swift */,
 				C9F3E3361CAA254A006728F7 /* CwlOnDelete.swift */,
 				C9B6655E1CEAD9080006B927 /* CwlRandom.swift */,
-<<<<<<< HEAD
-				C96D22811D6F16F0004387A8 /* CwlResult.swift */,
-=======
 				C9B3EF991D6F14B80058AE5E /* CwlResult.swift */,
->>>>>>> 02ea4168
 				C9E055441CD8B42D001658AB /* CwlScalarScanner.swift */,
 				C93E184E1C81794B0009A053 /* CwlStackFrame.swift */,
 				C9C9AAEE1C8E7FB60019A126 /* CwlSysctl.swift */,
@@ -317,11 +301,7 @@
 				C9F193C61D0296E400EAC5BE /* CwlMutexTests.swift */,
 				C9F3E33F1CAA269C006728F7 /* CwlOnDeleteTests.swift */,
 				C977AA5C1CEC0D0900FC748D /* CwlRandomTests.swift */,
-<<<<<<< HEAD
-				C96D227C1D6F16DE004387A8 /* CwlResultTests.swift */,
-=======
 				C9B3EF9C1D6F14F40058AE5E /* CwlResultTests.swift */,
->>>>>>> 02ea4168
 				C9E055471CD8B44C001658AB /* CwlScalarScannerTests.swift */,
 				C93E18591C8179B40009A053 /* CwlStackFrameTests.swift */,
 				C9C9AAF11C8E7FD00019A126 /* CwlSysctlTests.swift */,
@@ -720,11 +700,7 @@
 				C93E18601C81BE120009A053 /* CwlFrameAddress.c in Sources */,
 				C93E18501C81794B0009A053 /* CwlStackFrame.swift in Sources */,
 				C9F193CD1D02970200EAC5BE /* CwlMutex.swift in Sources */,
-<<<<<<< HEAD
-				C96D22821D6F16F0004387A8 /* CwlResult.swift in Sources */,
-=======
 				C9B3EF9A1D6F14B80058AE5E /* CwlResult.swift in Sources */,
->>>>>>> 02ea4168
 			);
 			runOnlyForDeploymentPostprocessing = 0;
 		};
@@ -735,7 +711,6 @@
 				C93E185B1C8179B80009A053 /* CwlStackFrameTests.swift in Sources */,
 				C9F3E3401CAA269C006728F7 /* CwlOnDeleteTests.swift in Sources */,
 				C93E18681C82B6480009A053 /* CwlAddressInfoTests.swift in Sources */,
-				C96D22801D6F16E4004387A8 /* CwlResultTests.swift in Sources */,
 				C9F193C71D0296E400EAC5BE /* CwlMutexTests.swift in Sources */,
 				C93B5BB51CED95A5002D91D1 /* mt19937-64.c in Sources */,
 				C9B3EF9D1D6F14F40058AE5E /* CwlResultTests.swift in Sources */,
@@ -762,11 +737,7 @@
 				C93E18511C8179530009A053 /* CwlStackFrame.swift in Sources */,
 				C93E18611C81BE120009A053 /* CwlFrameAddress.c in Sources */,
 				C9F193CE1D02970200EAC5BE /* CwlMutex.swift in Sources */,
-<<<<<<< HEAD
-				C96D22831D6F16F0004387A8 /* CwlResult.swift in Sources */,
-=======
 				C9B3EF9B1D6F14B80058AE5E /* CwlResult.swift in Sources */,
->>>>>>> 02ea4168
 			);
 			runOnlyForDeploymentPostprocessing = 0;
 		};
@@ -777,12 +748,8 @@
 				C93E185C1C8179B90009A053 /* CwlStackFrameTests.swift in Sources */,
 				C9F3E3411CAA269C006728F7 /* CwlOnDeleteTests.swift in Sources */,
 				C93E18691C82B6480009A053 /* CwlAddressInfoTests.swift in Sources */,
-<<<<<<< HEAD
-				C96D227F1D6F16E3004387A8 /* CwlResultTests.swift in Sources */,
-=======
 				C9B3EF9E1D6F14F40058AE5E /* CwlResultTests.swift in Sources */,
 				C9716DED1D4CDF9E00E90C18 /* CwlDispatchTests.swift in Sources */,
->>>>>>> 02ea4168
 				C9F193C81D0296E400EAC5BE /* CwlMutexTests.swift in Sources */,
 				C93B5BB61CED95A5002D91D1 /* mt19937-64.c in Sources */,
 				C9E055491CD8B44C001658AB /* CwlScalarScannerTests.swift in Sources */,

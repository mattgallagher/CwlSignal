//
//  CwlUnanticipatedError.swift
//  CwlUtils
//
//  Created by Matt Gallagher on 2015/03/05.
//  Copyright © 2015 Matt Gallagher ( https://www.cocoawithlove.com ). All rights reserved.
//
//  Permission to use, copy, modify, and/or distribute this software for any
//  purpose with or without fee is hereby granted, provided that the above
//  copyright notice and this permission notice appear in all copies.
//
//  THE SOFTWARE IS PROVIDED "AS IS" AND THE AUTHOR DISCLAIMS ALL WARRANTIES
//  WITH REGARD TO THIS SOFTWARE INCLUDING ALL IMPLIED WARRANTIES OF
//  MERCHANTABILITY AND FITNESS. IN NO EVENT SHALL THE AUTHOR BE LIABLE FOR ANY
//  SPECIAL, DIRECT, INDIRECT, OR CONSEQUENTIAL DAMAGES OR ANY DAMAGES
//  WHATSOEVER RESULTING FROM LOSS OF USE, DATA OR PROFITS, WHETHER IN AN
//  ACTION OF CONTRACT, NEGLIGENCE OR OTHER TORTIOUS ACTION, ARISING OUT OF OR
//  IN CONNECTION WITH THE USE OR PERFORMANCE OF THIS SOFTWARE.
//

#if os(macOS)
	import Cocoa
#elseif os(iOS)
	import UIKit
	import MobileCoreServices
#endif

// A function that returns an `Error` of a non-public type, that already has `withUnanticipatedErrorRecoveryAttempter`
public func undeclaredError(file: String = #file, line: Int = #line) -> Error {
	struct UndeclaredError: Error {}
	return UndeclaredError().withUnanticipatedErrorRecoveryAttempter(file: file, line: line )
}

public extension Error {
	/// Return an NSError with the same properties as this error but with an `UnanticipatedErrorRecoveryAttempter` attached.
<<<<<<< HEAD
	public func withUnanticipatedErrorRecoveryAttempter(file: String = #file, line: Int = #line) -> Error {
=======
	func withUnanticipatedErrorRecoveryAttempter(file: String = #file, line: Int = #line) -> NSError {
>>>>>>> 3170e011
		let e = self as NSError
		var userInfo: [String: Any] = e.userInfo
		
		// Move any existing NSLocalizedRecoverySuggestionErrorKey to a new key (we want to replace it but don't want to lose potentially useful information)
		if let previousSuggestion = userInfo[NSLocalizedRecoverySuggestionErrorKey] {
			userInfo[UnanticipatedErrorRecoveryAttempter.previousRecoverySuggestionKey] = previousSuggestion
		}
		
		// Attach a new NSLocalizedRecoverySuggestionErrorKey and our recovery attempter and options
		let directory = ((file as NSString).deletingLastPathComponent as NSString).lastPathComponent
		let filename = (file as NSString).lastPathComponent
		let suggestion = String(format: NSLocalizedString("The error occurred at line %ld of the %@/%@ file in the program's code.",  comment: ""), line, directory, filename)
		userInfo[NSLocalizedRecoverySuggestionErrorKey] = suggestion
		userInfo[NSLocalizedRecoveryOptionsErrorKey] = UnanticipatedErrorRecoveryAttempter.localizedRecoveryOptions()
		userInfo[NSRecoveryAttempterErrorKey] = UnanticipatedErrorRecoveryAttempter()

		// Attach the call stack
		userInfo[UnanticipatedErrorRecoveryAttempter.callStackSymbols] = Thread.callStackSymbols

		return NSError(domain: e.domain, code: e.code, userInfo: userInfo)
	}
}

/// A convenience wrapper that applies `withUnanticipatedErrorRecoveryAttempter` to any error thrown by the wrapped function
public func rethrowUnanticipated<T>(file: String = #file, line: Int = #line, execute: () throws -> T) throws -> T {
	do {
		return try execute()
	} catch {
		throw error.withUnanticipatedErrorRecoveryAttempter(file: file, line: line)
	}
}

/// Class usable as the NSRecoveryAttempterErrorKey object in an NSError that presents the 'Unexpected' error and gives the option of copying the full error to the pasteboard.
public class UnanticipatedErrorRecoveryAttempter: NSObject {
	/// Key used in NSError.userInfo dictionaries to store call stack addresses
	public static let callStackSymbols = "CwlUtils.CallStackReturnAddresses"

	/// Key used in NSError.userInfo dictionaries to store an OnDelete object that raises a fatal error if not cancelled
	public static let previousRecoverySuggestionKey = "CwlUtils.PreviousRecoverySuggestion"

	/// Present two buttons: "Copy details" and "OK"
	fileprivate class func localizedRecoveryOptions() -> [String] {
		return [NSLocalizedString("OK", comment:""), NSLocalizedString("Copy details", comment:"")]
	}
	
	/// There are two possible `attemptRecoveryFromError` methods. This one just feeds into the other.
	public override func attemptRecovery(fromError error: Error, optionIndex: Int, delegate: Any?, didRecoverSelector: Selector?, contextInfo: UnsafeMutableRawPointer?) -> Void {
		_ = self.attemptRecovery(fromError: error, optionIndex: optionIndex)
	}
	
	/// Generate the "detailed" information for the pasteboard (the error dialog itself will show the brief details)
	private func extendedErrorInformation(_ error: NSError) -> String {
		var userInfo = error.userInfo
		
		// Fetch and format diagnostic information for display
		let callStackSymbols = (userInfo[UnanticipatedErrorRecoveryAttempter.callStackSymbols] as? [String]).map { $0.joined(separator: "\n") } ?? NSLocalizedString("(Call stack unavailable)",  comment: "")
		let localizedDescription = error.localizedDescription
		let localizedRecoverySuggestion = error.localizedRecoverySuggestion ?? ""
		let applicationName = (Bundle.main.infoDictionary?[kCFBundleNameKey as String] as? String) ?? ProcessInfo.processInfo.processName
		let applicationVersion = (Bundle.main.infoDictionary?[kCFBundleVersionKey as String] as? String) ?? NSLocalizedString("(App version unavailable)",  comment: "")
		let locales = Locale.preferredLanguages.joined(separator: ", ")
		let machineInfo = "\(Sysctl.machine)/\(Sysctl.model), \(ProcessInfo.processInfo.operatingSystemVersionString)"
		
		// Remove already handled keys from the userInfo. Anything not yet handled will be output as part of the diagnostic information.
		userInfo.removeValue(forKey: NSLocalizedRecoverySuggestionErrorKey)
		userInfo.removeValue(forKey: NSLocalizedRecoveryOptionsErrorKey)
		userInfo.removeValue(forKey: NSRecoveryAttempterErrorKey)
		userInfo.removeValue(forKey: UnanticipatedErrorRecoveryAttempter.previousRecoverySuggestionKey)
		userInfo.removeValue(forKey: UnanticipatedErrorRecoveryAttempter.callStackSymbols)
		
		return "\(applicationName)/\(applicationVersion), \(machineInfo), \(locales)\n\n\(localizedDescription)\n\(localizedRecoverySuggestion)\n\n\(error.domain): \(error.code). \(userInfo)\n\n\(callStackSymbols)"
	}
	
	/// When a button is tapped, either close the dialog or copy the error details as appropriate.
	public override func attemptRecovery(fromError error: Error, optionIndex: Int) -> Bool {
		// The "Copy details" button is index 1 in the buttons array.
		let copyDetailsButtonIndex = 1
		
		switch optionIndex {
		case copyDetailsButtonIndex:
		#if os(macOS)
			#if swift(>=4)
				NSPasteboard.general.clearContents()
				NSPasteboard.general.setString(extendedErrorInformation(error as NSError), forType:NSPasteboard.PasteboardType.string)
			#else
				NSPasteboard.general().clearContents()
				NSPasteboard.general().setString(extendedErrorInformation(error as NSError), forType:NSPasteboardTypeString)
			#endif
		#elseif os(iOS)
			UIPasteboard.general.string = extendedErrorInformation(error as NSError)
		#endif
			return true
		default:
			return false;
		}
	}
}

#if os(iOS)

/// A protocol to provide functionality similar to NSResponder.presentError on Mac OS X.
public protocol ErrorPresenter {
	func presentError(_ error: NSError, _ completion: (() -> Void)?)
}

// Implement the ErrorPresent on UIViewController rather than UIResponder since presenting a `UIAlertController` requires a parent `UIViewController`
extension UIViewController: ErrorPresenter {
	/// An adapter function that allows the UnanticipatedErrorRecoveryAttempter to be used on iOS to present errors over a UIViewController.
	public func presentError(_ error: NSError, _ completion: (() -> Void)? = nil) {
		#if swift(>=4.2)
			let alert = UIAlertController(title: error.localizedDescription, message: error.localizedRecoverySuggestion ?? error.localizedFailureReason, preferredStyle: UIAlertController.Style.alert)

			if let ro = error.localizedRecoveryOptions, let ra = error.recoveryAttempter as? UnanticipatedErrorRecoveryAttempter {
				for (index, option) in ro.enumerated() {
					alert.addAction(UIAlertAction(title: option, style: UIAlertAction.Style.default, handler: { (action: UIAlertAction?) -> Void in
						_ = ra.attemptRecovery(fromError: error, optionIndex: index)
					}))
				}
			}
		#else
			let alert = UIAlertController(title: error.localizedDescription, message: error.localizedRecoverySuggestion ?? error.localizedFailureReason, preferredStyle: UIAlertControllerStyle.alert)

			if let ro = error.localizedRecoveryOptions, let ra = error.recoveryAttempter as? UnanticipatedErrorRecoveryAttempter {
				for (index, option) in ro.enumerated() {
					alert.addAction(UIAlertAction(title: option, style: UIAlertActionStyle.default, handler: { (action: UIAlertAction?) -> Void in
						_ = ra.attemptRecovery(fromError: error, optionIndex: index)
					}))
				}
			}
		#endif
		self.present(alert, animated: true, completion: completion)
	}
}

#endif<|MERGE_RESOLUTION|>--- conflicted
+++ resolved
@@ -25,19 +25,9 @@
 	import MobileCoreServices
 #endif
 
-// A function that returns an `Error` of a non-public type, that already has `withUnanticipatedErrorRecoveryAttempter`
-public func undeclaredError(file: String = #file, line: Int = #line) -> Error {
-	struct UndeclaredError: Error {}
-	return UndeclaredError().withUnanticipatedErrorRecoveryAttempter(file: file, line: line )
-}
-
 public extension Error {
 	/// Return an NSError with the same properties as this error but with an `UnanticipatedErrorRecoveryAttempter` attached.
-<<<<<<< HEAD
-	public func withUnanticipatedErrorRecoveryAttempter(file: String = #file, line: Int = #line) -> Error {
-=======
 	func withUnanticipatedErrorRecoveryAttempter(file: String = #file, line: Int = #line) -> NSError {
->>>>>>> 3170e011
 		let e = self as NSError
 		var userInfo: [String: Any] = e.userInfo
 		

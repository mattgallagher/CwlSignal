--- conflicted
+++ resolved
@@ -1098,11 +1098,7 @@
 			let (input2, signal2) = Signal<Int>.create()
 			let signal3 = signal2.map { $0 }
 			
-<<<<<<< HEAD
-			let combined = signal1.combine(signal3) { (cr: EitherResult2<Int, Int>) -> Signal<Int>.TransformedResult in
-=======
 			let combined = signal1.combine(signal3) { (cr: EitherResult2<Int, Int>) -> Signal<Int>.Next in
->>>>>>> bb64eef6
 				switch cr {
 				case .result1(let r): return .single(r)
 				case .result2(let r): return .single(r)
@@ -1123,11 +1119,7 @@
 		var results = [Result<String, SignalEnd>]()
 		
 		// Test using default behavior and context
-<<<<<<< HEAD
-		let ep1 = signal.transform { (r: Result<Int, SignalEnd>) -> Signal<String>.TransformedResult in
-=======
 		let ep1 = signal.transform { (r: Result<Int, SignalEnd>) -> Signal<String>.Next in
->>>>>>> bb64eef6
 			switch r {
 			case .success(let v): return .value("\(v)")
 			case .failure(let e): return .end(e)
@@ -1152,11 +1144,7 @@
 		// Test using custom behavior and context
 		let (context, specificKey) = Exec.syncQueueWithSpecificKey()
 		let (input2, signal2) = Signal<Int>.create()
-<<<<<<< HEAD
-		let ep2 = signal2.transform(context: context) { (r: Result<Int, SignalEnd>) -> Signal<String>.TransformedResult in
-=======
 		let ep2 = signal2.transform(context: context) { (r: Result<Int, SignalEnd>) -> Signal<String>.Next in
->>>>>>> bb64eef6
 			XCTAssert(DispatchQueue.getSpecific(key: specificKey) != nil)
 			switch r {
 			case .success(let v): return .value("\(v)")
@@ -1188,11 +1176,7 @@
 		// Scope the creation of 't' so we can ensure it is removed before we re-add to the signal.
 		do {
 			// Test using default behavior and context
-<<<<<<< HEAD
-			let t = signal.transform(initialState: 10) { (state: inout Int, r: Result<Int, SignalEnd>) -> Signal<String>.TransformedResult in
-=======
 			let t = signal.transform(initialState: 10) { (state: inout Int, r: Result<Int, SignalEnd>) -> Signal<String>.Next in
->>>>>>> bb64eef6
 				switch r {
 				case .success(let v):
 					XCTAssert(state == v + 10)
@@ -1225,11 +1209,7 @@
 		// Test using custom context
 		let (context, specificKey) = Exec.syncQueueWithSpecificKey()
 		let (input2, signal2) = Signal<Int>.create()
-<<<<<<< HEAD
-		let ep2 = signal2.transform(initialState: 10, context: context) { (state: inout Int, r: Result<Int, SignalEnd>) -> Signal<String>.TransformedResult in
-=======
 		let ep2 = signal2.transform(initialState: 10, context: context) { (state: inout Int, r: Result<Int, SignalEnd>) -> Signal<String>.Next in
->>>>>>> bb64eef6
 			switch r {
 			case .success(let v):
 				XCTAssert(DispatchQueue.getSpecific(key: specificKey) != nil)
@@ -1259,11 +1239,7 @@
 	func testClosedTriangleGraphLeft() {
 		var results = [Result<Int, SignalEnd>]()
 		let (input, signal) = Signal<Int>.create { s in s.multicast() }
-<<<<<<< HEAD
-		let left = signal.transform { (r: Result<Int, SignalEnd>) -> Signal<Int>.TransformedResult in
-=======
 		let left = signal.transform { (r: Result<Int, SignalEnd>) -> Signal<Int>.Next in
->>>>>>> bb64eef6
 			switch r {
 			case .success(let v): return .value(v * 10)
 			case .failure: return .error(TestError.oneValue)
@@ -1292,11 +1268,7 @@
 		let (mergedInput, mergedSignal) = Signal<Int>.createMergedInput()
 		mergedInput.add(signal, closePropagation: .all)
 		let out = mergedSignal.subscribe { r in results.append(r) }
-<<<<<<< HEAD
-		let right = signal.transform { (r: Result<Int, SignalEnd>) -> Signal<Int>.TransformedResult in
-=======
 		let right = signal.transform { (r: Result<Int, SignalEnd>) -> Signal<Int>.Next in
->>>>>>> bb64eef6
 			switch r {
 			case .success(let v): return .value(v * 10)
 			case .failure: return .error(TestError.oneValue)
@@ -1383,11 +1355,7 @@
 		let (input2, signal2) = Signal<Double>.create()
 		
 		let (context, specificKey) = Exec.syncQueueWithSpecificKey()
-<<<<<<< HEAD
-		let combined = signal1.combine(signal2, context: context) { (cr: EitherResult2<Int, Double>) -> Signal<String>.TransformedResult in
-=======
 		let combined = signal1.combine(signal2, context: context) { (cr: EitherResult2<Int, Double>) -> Signal<String>.Next in
->>>>>>> bb64eef6
 			XCTAssert(DispatchQueue.getSpecific(key: specificKey) != nil)
 			switch cr {
 			case .result1(.success(let v)): return .value("1 v: \(v)")
@@ -1424,11 +1392,7 @@
 		let (input2, signal2) = Signal<Double>.create()
 		
 		let (context, specificKey) = Exec.syncQueueWithSpecificKey()
-<<<<<<< HEAD
-		let combined = signal1.combine(signal2, initialState: "", context: context) { (state: inout String, cr: EitherResult2<Int, Double>) -> Signal<String>.TransformedResult in
-=======
 		let combined = signal1.combine(signal2, initialState: "", context: context) { (state: inout String, cr: EitherResult2<Int, Double>) -> Signal<String>.Next in
->>>>>>> bb64eef6
 			XCTAssert(DispatchQueue.getSpecific(key: specificKey) != nil)
 			state += "\(results.count)"
 			switch cr {
@@ -1467,11 +1431,7 @@
 		let (input3, signal3) = Signal<Int8>.create()
 		
 		let (context, specificKey) = Exec.syncQueueWithSpecificKey()
-<<<<<<< HEAD
-		let combined = signal1.combine(signal2, signal3, context: context) { (cr: EitherResult3<Int, Double, Int8>) -> Signal<String>.TransformedResult in
-=======
 		let combined = signal1.combine(signal2, signal3, context: context) { (cr: EitherResult3<Int, Double, Int8>) -> Signal<String>.Next in
->>>>>>> bb64eef6
 			XCTAssert(DispatchQueue.getSpecific(key: specificKey) != nil)
 			switch cr {
 			case .result1(.success(let v)): return .value("1 v: \(v)")
@@ -1517,11 +1477,7 @@
 		let (input3, signal3) = Signal<Int8>.create()
 		
 		let (context, specificKey) = Exec.syncQueueWithSpecificKey()
-<<<<<<< HEAD
-		let combined = signal1.combine(signal2, signal3, initialState: "", context: context) { (state: inout String, cr: EitherResult3<Int, Double, Int8>) -> Signal<String>.TransformedResult in
-=======
 		let combined = signal1.combine(signal2, signal3, initialState: "", context: context) { (state: inout String, cr: EitherResult3<Int, Double, Int8>) -> Signal<String>.Next in
->>>>>>> bb64eef6
 			XCTAssert(DispatchQueue.getSpecific(key: specificKey) != nil)
 			state += "\(results.count)"
 			switch cr {
@@ -1569,11 +1525,7 @@
 		let (input4, signal4) = Signal<Int16>.create()
 		
 		let (context, specificKey) = Exec.syncQueueWithSpecificKey()
-<<<<<<< HEAD
-		let combined = signal1.combine(signal2, signal3, signal4, context: context) { (cr: EitherResult4<Int, Double, Int8, Int16>) -> Signal<String>.TransformedResult in
-=======
 		let combined = signal1.combine(signal2, signal3, signal4, context: context) { (cr: EitherResult4<Int, Double, Int8, Int16>) -> Signal<String>.Next in
->>>>>>> bb64eef6
 			XCTAssert(DispatchQueue.getSpecific(key: specificKey) != nil)
 			switch cr {
 			case .result1(.success(let v)): return .value("1 v: \(v)")
@@ -1628,11 +1580,7 @@
 		let (input4, signal4) = Signal<Int16>.create()
 		
 		let (context, specificKey) = Exec.syncQueueWithSpecificKey()
-<<<<<<< HEAD
-		let combined = signal1.combine(signal2, signal3, signal4, initialState: "", context: context) { (state: inout String, cr: EitherResult4<Int, Double, Int8, Int16>) -> Signal<String>.TransformedResult in
-=======
 		let combined = signal1.combine(signal2, signal3, signal4, initialState: "", context: context) { (state: inout String, cr: EitherResult4<Int, Double, Int8, Int16>) -> Signal<String>.Next in
->>>>>>> bb64eef6
 			XCTAssert(DispatchQueue.getSpecific(key: specificKey) != nil)
 			state += "\(results.count)"
 			switch cr {
@@ -1689,11 +1637,7 @@
 		let (input5, signal5) = Signal<Int32>.create()
 		
 		let (context, specificKey) = Exec.syncQueueWithSpecificKey()
-<<<<<<< HEAD
-		let combined = signal1.combine(signal2, signal3, signal4, signal5, context: context) { (cr: EitherResult5<Int, Double, Int8, Int16, Int32>) -> Signal<String>.TransformedResult in
-=======
 		let combined = signal1.combine(signal2, signal3, signal4, signal5, context: context) { (cr: EitherResult5<Int, Double, Int8, Int16, Int32>) -> Signal<String>.Next in
->>>>>>> bb64eef6
 			XCTAssert(DispatchQueue.getSpecific(key: specificKey) != nil)
 			switch cr {
 			case .result1(.success(let v)): return .value("1 v: \(v)")
@@ -1755,11 +1699,7 @@
 		let (input5, signal5) = Signal<Int32>.create()
 		
 		let (context, specificKey) = Exec.syncQueueWithSpecificKey()
-<<<<<<< HEAD
-		let combined = signal1.combine(signal2, signal3, signal4, signal5, initialState: "", context: context) { (state: inout String, cr: EitherResult5<Int, Double, Int8, Int16, Int32>) -> Signal<String>.TransformedResult in
-=======
 		let combined = signal1.combine(signal2, signal3, signal4, signal5, initialState: "", context: context) { (state: inout String, cr: EitherResult5<Int, Double, Int8, Int16, Int32>) -> Signal<String>.Next in
->>>>>>> bb64eef6
 			XCTAssert(DispatchQueue.getSpecific(key: specificKey) != nil)
 			state += "\(results.count)"
 			switch cr {
@@ -2357,11 +2297,7 @@
 			Exec.global.invoke {
 				for i in 0..<iterations {
 					let (input, s) = Signal<Int>.createMergedInput()
-<<<<<<< HEAD
-					var signal = s.transform(initialState: 0) { (count: inout Int, r: Result<Int, SignalEnd>) -> Signal<(thread: Int, iteration: Int, value: Int)>.TransformedResult in
-=======
 					var signal = s.transform(initialState: 0) { (count: inout Int, r: Result<Int, SignalEnd>) -> Signal<(thread: Int, iteration: Int, value: Int)>.Next in
->>>>>>> bb64eef6
 						switch r {
 						case .success(let v): return .value((thread: j, iteration: i, value: v))
 						case .failure(let e): return .end(e)
@@ -2369,11 +2305,7 @@
 					}
 					
 					for d in 0..<depth {
-<<<<<<< HEAD
-						signal = signal.transform(initialState: 0, context: .global) { (state: inout Int, r: Result<(thread: Int, iteration: Int, value: Int), SignalEnd>) -> Signal<(thread: Int, iteration: Int, value: Int)>.TransformedResult in
-=======
 						signal = signal.transform(initialState: 0, context: .global) { (state: inout Int, r: Result<(thread: Int, iteration: Int, value: Int), SignalEnd>) -> Signal<(thread: Int, iteration: Int, value: Int)>.Next in
->>>>>>> bb64eef6
 							switch r {
 							case .success(let v):
 								if v.value != state {

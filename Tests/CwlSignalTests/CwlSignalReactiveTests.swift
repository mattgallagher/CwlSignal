--- conflicted
+++ resolved
@@ -618,11 +618,7 @@
 	
 	func testCompactOptionals() {
 		var results = [Result<Int>]()
-<<<<<<< HEAD
-		_ = Signal<Int?>.just(1, nil, 2, nil).compactOptionals().subscribe { r in results.append(r) }
-=======
 		_ = Signal<Int?>.just(1, nil, 2, nil).compact().subscribe { r in results.append(r) }
->>>>>>> 814df059
 		XCTAssert(results.count == 3)
 		XCTAssert(results.at(0)?.value == 1)
 		XCTAssert(results.at(1)?.value == 2)

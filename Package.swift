// swift-tools-version:5.0
import PackageDescription

let package = Package(
   name: "CwlSignal",
	platforms: [
		.iOS(.v10),
		.macOS(.v10_12)
	],
   products: [
   	.library(name: "CwlSignal", type: .dynamic, targets: ["CwlSignal"])
	],
	dependencies: [
<<<<<<< HEAD
		.package(url: "https://github.com/mattgallagher/CwlUtils.git", .branch("master")),
		.package(url: "https://github.com/mattgallagher/CwlPreconditionTesting.git", from: "2.0.0")
=======
		.package(url: "https://github.com/mattgallagher/CwlUtils.git", from: Version(3, 0, 0, prereleaseIdentifiers: ["-beta.1"])),
		.package(url: "https://github.com/mattgallagher/CwlPreconditionTesting.git", from: Version(2, 0, 0, prereleaseIdentifiers: ["-beta.1"]))
>>>>>>> b9129046
	],
	targets: [
		.target(
			name: "CwlSignal",
			dependencies: [
				.product(name: "CwlUtils")
			]
		),
		.testTarget(
			name: "CwlSignalTests",
			dependencies: [
				.target(name: "CwlSignal"),
				.product(name: "CwlPreconditionTesting")
			]
		)
	]
)<|MERGE_RESOLUTION|>--- conflicted
+++ resolved
@@ -2,22 +2,17 @@
 import PackageDescription
 
 let package = Package(
-   name: "CwlSignal",
+	name: "CwlSignal",
 	platforms: [
 		.iOS(.v10),
 		.macOS(.v10_12)
 	],
-   products: [
-   	.library(name: "CwlSignal", type: .dynamic, targets: ["CwlSignal"])
+	products: [
+		.library(name: "CwlSignal", targets: ["CwlSignal"])
 	],
 	dependencies: [
-<<<<<<< HEAD
-		.package(url: "https://github.com/mattgallagher/CwlUtils.git", .branch("master")),
-		.package(url: "https://github.com/mattgallagher/CwlPreconditionTesting.git", from: "2.0.0")
-=======
-		.package(url: "https://github.com/mattgallagher/CwlUtils.git", from: Version(3, 0, 0, prereleaseIdentifiers: ["-beta.1"])),
-		.package(url: "https://github.com/mattgallagher/CwlPreconditionTesting.git", from: Version(2, 0, 0, prereleaseIdentifiers: ["-beta.1"]))
->>>>>>> b9129046
+		.package(url: "https://github.com/mattgallagher/CwlUtils.git", from: Version(3, 0, 0)),
+		.package(url: "https://github.com/mattgallagher/CwlPreconditionTesting.git", from: Version(2, 0, 0))
 	],
 	targets: [
 		.target(
